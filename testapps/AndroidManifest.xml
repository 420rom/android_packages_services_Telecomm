<?xml version="1.0" encoding="utf-8"?>
<!-- Copyright (C) 2013 The Android Open Source Project

     Licensed under the Apache License, Version 2.0 (the "License");
     you may not use this file except in compliance with the License.
     You may obtain a copy of the License at

          http://www.apache.org/licenses/LICENSE-2.0

     Unless required by applicable law or agreed to in writing, software
     distributed under the License is distributed on an "AS IS" BASIS,
     WITHOUT WARRANTIES OR CONDITIONS OF ANY KIND, either express or implied.
     See the License for the specific language governing permissions and
     limitations under the License.
-->

<manifest xmlns:android="http://schemas.android.com/apk/res/android"
          coreApp="true"
          package="com.android.server.telecom.testapps">

    <uses-permission android:name="android.permission.CAMERA" />
    <uses-permission android:name="android.permission.CONTROL_INCALL_EXPERIENCE" />
    <uses-permission android:name="android.permission.READ_PHONE_STATE" />
    <uses-permission android:name="android.permission.REGISTER_CALL_PROVIDER" />
    <uses-permission android:name="android.permission.REGISTER_CONNECTION_MANAGER" />
    <uses-permission android:name="android.permission.REGISTER_SIM_SUBSCRIPTION" />

    <application android:label="@string/app_name">
        <uses-library android:name="android.test.runner" />

        <!-- Miscellaneous telecom app-related test activities. -->

        <service android:name="com.android.server.telecom.testapps.TestConnectionService"
                 android:permission="android.permission.BIND_CONNECTION_SERVICE" >
            <intent-filter>
                <action android:name="android.telecom.ConnectionService" />
            </intent-filter>
        </service>

        <service android:name="com.android.server.telecom.testapps.TestConnectionManager"
                 android:permission="android.permission.BIND_CONNECTION_SERVICE" >
            <intent-filter>
                <action android:name="android.telecom.ConnectionService" />
            </intent-filter>
        </service>

        <service android:name="com.android.server.telecom.testapps.TestInCallServiceImpl"
                 android:process="com.android.server.telecom.testapps.TestInCallService"
                 android:permission="android.permission.BIND_INCALL_SERVICE" >
            <intent-filter>
                <action android:name="android.telecom.InCallService"/>
            </intent-filter>
        </service>

        <activity android:name="com.android.server.telecom.testapps.TestCallActivity"
                  android:label="@string/testCallActivityLabel">
            <intent-filter>
                <action android:name="android.intent.action.MAIN" />
                <category android:name="android.intent.category.DEFAULT" />
                <category android:name="android.intent.category.LAUNCHER" />
            </intent-filter>
            <intent-filter>
                <action android:name="android.telecom.testapps.ACTION_START_INCOMING_CALL" />
                <action android:name="android.telecom.testapps.ACTION_NEW_UNKNOWN_CALL" />
                <category android:name="android.intent.category.DEFAULT" />
                <data android:scheme="tel" />
                <data android:scheme="sip" />
            </intent-filter>
<<<<<<< HEAD
=======
            <intent-filter>
                <action android:name="android.telecom.testapps.ACTION_HANGUP_CALLS" />
                <category android:name="android.intent.category.DEFAULT" />
            </intent-filter>
            <intent-filter>
                <action android:name="android.telecom.testapps.ACTION_SEND_UPGRADE_REQUEST" />
                <category android:name="android.intent.category.DEFAULT" />
                <data android:scheme="int" />
            </intent-filter>
>>>>>>> 60db0cee
        </activity>

        <receiver android:name="com.android.server.telecom.testapps.CallNotificationReceiver"
                  android:exported="false">
            <intent-filter>
                <action android:name="com.android.server.telecom.testapps.ACTION_CALL_SERVICE_EXIT" />
            </intent-filter>
        </receiver>

        <activity android:name="com.android.server.telecom.testapps.TestDialerActivity"
                  android:label="@string/testDialerActivityLabel"
                  android:process="com.android.server.telecom.testapps.TestInCallService">
            <intent-filter>
                <action android:name="android.intent.action.DIAL" />
                <category android:name="android.intent.category.DEFAULT" />
                <category android:name="android.intent.category.BROWSABLE" />
                <data android:mimeType="vnd.android.cursor.item/phone" />
                <data android:mimeType="vnd.android.cursor.item/person" />
            </intent-filter>
            <intent-filter>
                <action android:name="android.intent.action.DIAL" />
                <category android:name="android.intent.category.DEFAULT" />
                <category android:name="android.intent.category.BROWSABLE" />
                <data android:scheme="voicemail" />
            </intent-filter>
            <intent-filter>
                <action android:name="android.intent.action.DIAL" />
                <category android:name="android.intent.category.DEFAULT" />
            </intent-filter>
            <intent-filter>
                <action android:name="android.intent.action.VIEW" />
                <action android:name="android.intent.action.DIAL" />
                <category android:name="android.intent.category.DEFAULT" />
                <category android:name="android.intent.category.BROWSABLE" />
                <data android:scheme="tel" />
            </intent-filter>
            <intent-filter>
                <action android:name="android.intent.action.MAIN" />
                <category android:name="android.intent.category.DEFAULT" />
                <category android:name="android.intent.category.LAUNCHER" />
            </intent-filter>
        </activity>
    </application>
</manifest><|MERGE_RESOLUTION|>--- conflicted
+++ resolved
@@ -66,8 +66,6 @@
                 <data android:scheme="tel" />
                 <data android:scheme="sip" />
             </intent-filter>
-<<<<<<< HEAD
-=======
             <intent-filter>
                 <action android:name="android.telecom.testapps.ACTION_HANGUP_CALLS" />
                 <category android:name="android.intent.category.DEFAULT" />
@@ -77,7 +75,6 @@
                 <category android:name="android.intent.category.DEFAULT" />
                 <data android:scheme="int" />
             </intent-filter>
->>>>>>> 60db0cee
         </activity>
 
         <receiver android:name="com.android.server.telecom.testapps.CallNotificationReceiver"

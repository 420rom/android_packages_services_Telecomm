/*
 * Copyright (C) 2014 The Android Open Source Project
 *
 * Licensed under the Apache License, Version 2.0 (the "License");
 * you may not use this file except in compliance with the License.
 * You may obtain a copy of the License at
 *
 *      http://www.apache.org/licenses/LICENSE-2.0
 *
 * Unless required by applicable law or agreed to in writing, software
 * distributed under the License is distributed on an "AS IS" BASIS,
 * WITHOUT WARRANTIES OR CONDITIONS OF ANY KIND, either express or implied.
 * See the License for the specific language governing permissions and
 * limitations under the License.
 */

package com.android.server.telecom;

import android.annotation.NonNull;
import android.annotation.Nullable;
import android.content.Context;
import android.content.Intent;
import android.graphics.Bitmap;
import android.graphics.drawable.Drawable;
import android.net.Uri;
import android.os.Build;
import android.os.Bundle;
import android.os.Handler;
import android.os.Looper;
import android.os.ParcelFileDescriptor;
import android.os.Parcelable;
import android.os.RemoteException;
import android.os.SystemClock;
import android.os.Trace;
import android.os.UserHandle;
import android.provider.ContactsContract.Contacts;
import android.telecom.CallAudioState;
import android.telecom.CallerInfo;
import android.telecom.Conference;
import android.telecom.Connection;
import android.telecom.ConnectionService;
import android.telecom.DisconnectCause;
import android.telecom.GatewayInfo;
import android.telecom.Log;
import android.telecom.Logging.EventManager;
import android.telecom.ParcelableConference;
import android.telecom.ParcelableConnection;
import android.telecom.PhoneAccount;
import android.telecom.PhoneAccountHandle;
import android.telecom.Response;
import android.telecom.StatusHints;
import android.telecom.TelecomManager;
import android.telecom.VideoProfile;
import android.telephony.PhoneNumberUtils;
import android.telephony.TelephonyManager;
import android.telephony.emergency.EmergencyNumber;
import android.text.TextUtils;
import android.widget.Toast;

import com.android.internal.annotations.VisibleForTesting;
import com.android.internal.telecom.IVideoProvider;
import com.android.internal.util.Preconditions;
import com.android.server.telecom.ui.ToastFactory;

import java.io.IOException;
import java.text.SimpleDateFormat;
import java.util.ArrayList;
import java.util.Collection;
import java.util.Collections;
import java.util.Date;
import java.util.LinkedList;
import java.util.List;
import java.util.Locale;
import java.util.Map;
import java.util.Objects;
import java.util.Set;
import java.util.concurrent.ConcurrentHashMap;

/**
 *  Encapsulates all aspects of a given phone call throughout its lifecycle, starting
 *  from the time the call intent was received by Telecom (vs. the time the call was
 *  connected etc).
 */
@VisibleForTesting
public class Call implements CreateConnectionResponse, EventManager.Loggable,
        ConnectionServiceFocusManager.CallFocus {
    public final static String CALL_ID_UNKNOWN = "-1";
    public final static long DATA_USAGE_NOT_SET = -1;

    public static final int CALL_DIRECTION_UNDEFINED = 0;
    public static final int CALL_DIRECTION_OUTGOING = 1;
    public static final int CALL_DIRECTION_INCOMING = 2;
    public static final int CALL_DIRECTION_UNKNOWN = 3;

    /** Identifies extras changes which originated from a connection service. */
    public static final int SOURCE_CONNECTION_SERVICE = 1;
    /** Identifies extras changes which originated from an incall service. */
    public static final int SOURCE_INCALL_SERVICE = 2;

    private static final int RTT_PIPE_READ_SIDE_INDEX = 0;
    private static final int RTT_PIPE_WRITE_SIDE_INDEX = 1;

    private static final int INVALID_RTT_REQUEST_ID = -1;

    private static final char NO_DTMF_TONE = '\0';

    /**
     * Listener for events on the call.
     */
    @VisibleForTesting
    public interface Listener {
        void onSuccessfulOutgoingCall(Call call, int callState);
        void onFailedOutgoingCall(Call call, DisconnectCause disconnectCause);
        void onSuccessfulIncomingCall(Call call);
        void onFailedIncomingCall(Call call);
        void onSuccessfulUnknownCall(Call call, int callState);
        void onFailedUnknownCall(Call call);
        void onRingbackRequested(Call call, boolean ringbackRequested);
        void onPostDialWait(Call call, String remaining);
        void onPostDialChar(Call call, char nextChar);
        void onConnectionCapabilitiesChanged(Call call);
        void onConnectionPropertiesChanged(Call call, boolean didRttChange);
        void onParentChanged(Call call);
        void onChildrenChanged(Call call);
        void onCannedSmsResponsesLoaded(Call call);
        void onVideoCallProviderChanged(Call call);
        void onCallerInfoChanged(Call call);
        void onIsVoipAudioModeChanged(Call call);
        void onStatusHintsChanged(Call call);
        void onExtrasChanged(Call c, int source, Bundle extras);
        void onExtrasRemoved(Call c, int source, List<String> keys);
        void onHandleChanged(Call call);
        void onCallerDisplayNameChanged(Call call);
        void onCallDirectionChanged(Call call);
        void onVideoStateChanged(Call call, int previousVideoState, int newVideoState);
        void onTargetPhoneAccountChanged(Call call);
        void onConnectionManagerPhoneAccountChanged(Call call);
        void onPhoneAccountChanged(Call call);
        void onConferenceableCallsChanged(Call call);
        void onConferenceStateChanged(Call call, boolean isConference);
        void onCdmaConferenceSwap(Call call);
        boolean onCanceledViaNewOutgoingCallBroadcast(Call call, long disconnectionTimeout);
        void onHoldToneRequested(Call call);
        void onCallHoldFailed(Call call);
        void onCallSwitchFailed(Call call);
        void onConnectionEvent(Call call, String event, Bundle extras);
        void onExternalCallChanged(Call call, boolean isExternalCall);
        void onRttInitiationFailure(Call call, int reason);
        void onRemoteRttRequest(Call call, int requestId);
        void onHandoverRequested(Call call, PhoneAccountHandle handoverTo, int videoState,
                                 Bundle extras, boolean isLegacy);
        void onHandoverFailed(Call call, int error);
        void onHandoverComplete(Call call);
    }

    public abstract static class ListenerBase implements Listener {
        @Override
        public void onSuccessfulOutgoingCall(Call call, int callState) {}
        @Override
        public void onFailedOutgoingCall(Call call, DisconnectCause disconnectCause) {}
        @Override
        public void onSuccessfulIncomingCall(Call call) {}
        @Override
        public void onFailedIncomingCall(Call call) {}
        @Override
        public void onSuccessfulUnknownCall(Call call, int callState) {}
        @Override
        public void onFailedUnknownCall(Call call) {}
        @Override
        public void onRingbackRequested(Call call, boolean ringbackRequested) {}
        @Override
        public void onPostDialWait(Call call, String remaining) {}
        @Override
        public void onPostDialChar(Call call, char nextChar) {}
        @Override
        public void onConnectionCapabilitiesChanged(Call call) {}
        @Override
        public void onConnectionPropertiesChanged(Call call, boolean didRttChange) {}
        @Override
        public void onParentChanged(Call call) {}
        @Override
        public void onChildrenChanged(Call call) {}
        @Override
        public void onCannedSmsResponsesLoaded(Call call) {}
        @Override
        public void onVideoCallProviderChanged(Call call) {}
        @Override
        public void onCallerInfoChanged(Call call) {}
        @Override
        public void onIsVoipAudioModeChanged(Call call) {}
        @Override
        public void onStatusHintsChanged(Call call) {}
        @Override
        public void onExtrasChanged(Call c, int source, Bundle extras) {}
        @Override
        public void onExtrasRemoved(Call c, int source, List<String> keys) {}
        @Override
        public void onHandleChanged(Call call) {}
        @Override
        public void onCallerDisplayNameChanged(Call call) {}
        @Override
        public void onCallDirectionChanged(Call call) {}
        @Override
        public void onVideoStateChanged(Call call, int previousVideoState, int newVideoState) {}
        @Override
        public void onTargetPhoneAccountChanged(Call call) {}
        @Override
        public void onConnectionManagerPhoneAccountChanged(Call call) {}
        @Override
        public void onPhoneAccountChanged(Call call) {}
        @Override
        public void onConferenceableCallsChanged(Call call) {}
        @Override
        public void onConferenceStateChanged(Call call, boolean isConference) {}
        @Override
        public void onCdmaConferenceSwap(Call call) {}
        @Override
        public boolean onCanceledViaNewOutgoingCallBroadcast(Call call, long disconnectionTimeout) {
            return false;
        }
        @Override
        public void onHoldToneRequested(Call call) {}
        @Override
        public void onCallHoldFailed(Call call) {}
        @Override
        public void onCallSwitchFailed(Call call) {}
        @Override
        public void onConnectionEvent(Call call, String event, Bundle extras) {}
        @Override
        public void onExternalCallChanged(Call call, boolean isExternalCall) {}
        @Override
        public void onRttInitiationFailure(Call call, int reason) {}
        @Override
        public void onRemoteRttRequest(Call call, int requestId) {}
        @Override
        public void onHandoverRequested(Call call, PhoneAccountHandle handoverTo, int videoState,
                                        Bundle extras, boolean isLegacy) {}
        @Override
        public void onHandoverFailed(Call call, int error) {}
        @Override
        public void onHandoverComplete(Call call) {}
    }

    private final CallerInfoLookupHelper.OnQueryCompleteListener mCallerInfoQueryListener =
            new CallerInfoLookupHelper.OnQueryCompleteListener() {
                /** ${inheritDoc} */
                @Override
                public void onCallerInfoQueryComplete(Uri handle, CallerInfo callerInfo) {
                    synchronized (mLock) {
                        Call.this.setCallerInfo(handle, callerInfo);
                    }
                }

                @Override
                public void onContactPhotoQueryComplete(Uri handle, CallerInfo callerInfo) {
                    synchronized (mLock) {
                        Call.this.setCallerInfo(handle, callerInfo);
                    }
                }
            };

    /**
     * One of CALL_DIRECTION_INCOMING, CALL_DIRECTION_OUTGOING, or CALL_DIRECTION_UNKNOWN
     */
    private int mCallDirection;

    /**
     * The post-dial digits that were dialed after the network portion of the number
     */
    private String mPostDialDigits;

    /**
     * The secondary line number that an incoming call has been received on if the SIM subscription
     * has multiple associated numbers.
     */
    private String mViaNumber = "";

    /**
     * The wall clock time this call was created. Beyond logging and such, may also be used for
     * bookkeeping and specifically for marking certain call attempts as failed attempts.
     * Note: This timestamp should NOT be used for calculating call duration.
     */
    private long mCreationTimeMillis;

    /** The time this call was made active. */
    private long mConnectTimeMillis = 0;

    /**
     * The time, in millis, since boot when this call was connected.  This should ONLY be used when
     * calculating the duration of the call.
     *
     * The reason for this is that the {@link SystemClock#elapsedRealtime()} is based on the
     * elapsed time since the device was booted.  Changes to the system clock (e.g. due to NITZ
     * time sync, time zone changes user initiated clock changes) would cause a duration calculated
     * based on {@link #mConnectTimeMillis} to change based on the delta in the time.
     * Using the {@link SystemClock#elapsedRealtime()} ensures that changes to the wall clock do
     * not impact the call duration.
     */
    private long mConnectElapsedTimeMillis = 0;

    /** The wall clock time this call was disconnected. */
    private long mDisconnectTimeMillis = 0;

    /**
     * The elapsed time since boot when this call was disconnected.  Recorded as the
     * {@link SystemClock#elapsedRealtime()}.  This ensures that the call duration is not impacted
     * by changes in the wall time clock.
     */
    private long mDisconnectElapsedTimeMillis = 0;

    /** The gateway information associated with this call. This stores the original call handle
     * that the user is attempting to connect to via the gateway, the actual handle to dial in
     * order to connect the call via the gateway, as well as the package name of the gateway
     * service. */
    private GatewayInfo mGatewayInfo;

    private PhoneAccountHandle mConnectionManagerPhoneAccountHandle;

    private PhoneAccountHandle mTargetPhoneAccountHandle;

    private PhoneAccountHandle mRemotePhoneAccountHandle;

    private UserHandle mInitiatingUser;

    private final Handler mHandler = new Handler(Looper.getMainLooper());

    private final List<Call> mConferenceableCalls = new ArrayList<>();

    /** The state of the call. */
    private int mState;

    /** The handle with which to establish this call. */
    private Uri mHandle;

    /** The participants with which to establish adhoc conference call */
    private List<Uri> mParticipants;
    /**
     * The presentation requirements for the handle. See {@link TelecomManager} for valid values.
     */
    private int mHandlePresentation;

    /**
     * The verification status for an incoming call's number.
     */
    private @Connection.VerificationStatus int mCallerNumberVerificationStatus;

    /** The caller display name (CNAP) set by the connection service. */
    private String mCallerDisplayName;

    /**
     * The presentation requirements for the handle. See {@link TelecomManager} for valid values.
     */
    private int mCallerDisplayNamePresentation;

    /**
     * The connection service which is attempted or already connecting this call.
     */
    private ConnectionServiceWrapper mConnectionService;

    private boolean mIsEmergencyCall;

    // The Call is considered an emergency call for testing, but will not actually connect to
    // emergency services.
    private boolean mIsTestEmergencyCall;

    private boolean mSpeakerphoneOn;

    private boolean mIsDisconnectingChildCall = false;

    /**
     * Tracks the video states which were applicable over the duration of a call.
     * See {@link VideoProfile} for a list of valid video states.
     * <p>
     * Video state history is tracked when the call is active, and when a call is rejected or
     * missed.
     */
    private int mVideoStateHistory;

    private int mVideoState;

    /**
     * Disconnect cause for the call. Only valid if the state of the call is STATE_DISCONNECTED.
     * See {@link android.telecom.DisconnectCause}.
     */
    private DisconnectCause mDisconnectCause = new DisconnectCause(DisconnectCause.UNKNOWN);

    /**
     * Override the disconnect cause set by the connection service. Used for audio processing and
     * simulated ringing calls as well as the condition when an emergency call is ended due to
     * an emergency call being placed.
     */
    private DisconnectCause mOverrideDisconnectCause = new DisconnectCause(DisconnectCause.UNKNOWN);

    private Bundle mIntentExtras = new Bundle();

    /**
     * The {@link Intent} which originally created this call.  Only populated when we are putting a
     * call into a pending state and need to pick up initiation of the call later.
     */
    private Intent mOriginalCallIntent = null;

    /** Set of listeners on this call.
     *
     * ConcurrentHashMap constructor params: 8 is initial table size, 0.9f is
     * load factor before resizing, 1 means we only expect a single thread to
     * access the map so make only a single shard
     */
    private final Set<Listener> mListeners = Collections.newSetFromMap(
            new ConcurrentHashMap<Listener, Boolean>(8, 0.9f, 1));

    private CreateConnectionProcessor mCreateConnectionProcessor;

    /** Caller information retrieved from the latest contact query. */
    private CallerInfo mCallerInfo;

    /** The latest token used with a contact info query. */
    private int mQueryToken = 0;

    /** Whether this call is requesting that Telecom play the ringback tone on its behalf. */
    private boolean mRingbackRequested = false;

    /** Whether this call is requesting to be silently ringing. */
    private boolean mSilentRingingRequested = false;

    /** Whether direct-to-voicemail query is pending. */
    private boolean mDirectToVoicemailQueryPending;

    private int mConnectionCapabilities;

    private int mConnectionProperties;

    private int mSupportedAudioRoutes = CallAudioState.ROUTE_ALL;

    private boolean mIsConference = false;

    private boolean mHadChildren = false;

    private final boolean mShouldAttachToExistingConnection;

    private Call mParentCall = null;

    private List<Call> mChildCalls = new LinkedList<>();

    /** Set of text message responses allowed for this call, if applicable. */
    private List<String> mCannedSmsResponses = Collections.EMPTY_LIST;

    /** Whether an attempt has been made to load the text message responses. */
    private boolean mCannedSmsResponsesLoadingStarted = false;

    private IVideoProvider mVideoProvider;
    private VideoProviderProxy mVideoProviderProxy;

    private boolean mIsVoipAudioMode;
    private StatusHints mStatusHints;
    private Bundle mExtras;
    private final ConnectionServiceRepository mRepository;
    private final Context mContext;
    private final CallsManager mCallsManager;
    private final ClockProxy mClockProxy;
    private final ToastFactory mToastFactory;
    private final TelecomSystem.SyncRoot mLock;
    private final String mId;
    private String mConnectionId;
    private Analytics.CallInfo mAnalytics = new Analytics.CallInfo();
    private char mPlayingDtmfTone;

    private boolean mWasConferencePreviouslyMerged = false;
    private boolean mWasHighDefAudio = false;
    private boolean mWasWifi = false;
    private boolean mWasVolte = false;

    // For conferences which support merge/swap at their level, we retain a notion of an active
    // call. This is used for BluetoothPhoneService.  In order to support hold/merge, it must have
    // the notion of the current "active" call within the conference call. This maintains the
    // "active" call and switches every time the user hits "swap".
    private Call mConferenceLevelActiveCall = null;

    private boolean mIsLocallyDisconnecting = false;

    /**
     * Tracks the current call data usage as reported by the video provider.
     */
    private long mCallDataUsage = DATA_USAGE_NOT_SET;

    private boolean mIsWorkCall;

    /**
     * Tracks whether this {@link Call}'s {@link #getTargetPhoneAccount()} has
     * {@link PhoneAccount#EXTRA_PLAY_CALL_RECORDING_TONE} set.
     */
    private boolean mUseCallRecordingTone;

    // Set to true once the NewOutgoingCallIntentBroadcast comes back and is processed.
    private boolean mIsNewOutgoingCallIntentBroadcastDone = false;

    /**
     * Indicates whether the call is remotely held.  A call is considered remotely held when
     * {@link #onConnectionEvent(String)} receives the {@link Connection#EVENT_ON_HOLD_TONE_START}
     * event.
     */
    private boolean mIsRemotelyHeld = false;

    /**
     * Indicates whether the {@link PhoneAccount} associated with this call is self-managed.
     * See {@link PhoneAccount#CAPABILITY_SELF_MANAGED} for more information.
     */
    private boolean mIsSelfManaged = false;

    /**
     * Indicates whether the {@link PhoneAccount} associated with this call supports video calling.
     * {@code True} if the phone account supports video calling, {@code false} otherwise.
     */
    private boolean mIsVideoCallingSupportedByPhoneAccount = false;

    /**
     * Indicates whether or not this call can be pulled if it is an external call. If true, respect
     * the Connection Capability set by the ConnectionService. If false, override the capability
     * set and always remove the ability to pull this external call.
     *
     * See {@link #setIsPullExternalCallSupported(boolean)}
     */
    private boolean mIsPullExternalCallSupported = true;

    private PhoneNumberUtilsAdapter mPhoneNumberUtilsAdapter;

    /**
     * For {@link Connection}s or {@link android.telecom.Conference}s added via a ConnectionManager
     * using the {@link android.telecom.ConnectionService#addExistingConnection(PhoneAccountHandle,
     * Connection)} or {@link android.telecom.ConnectionService#addConference(Conference)},
     * indicates the ID of this call as it was referred to by the {@code ConnectionService} which
     * originally created it.
     *
     * See {@link Connection#EXTRA_ORIGINAL_CONNECTION_ID} for more information.
     */
    private String mOriginalConnectionId;

    /**
     * Two pairs of {@link android.os.ParcelFileDescriptor}s that handle RTT text communication
     * between the in-call app and the connection service. If both non-null, this call should be
     * treated as an RTT call.
     * Each array should be of size 2. First one is the read side and the second one is the write
     * side.
     */
    private ParcelFileDescriptor[] mInCallToConnectionServiceStreams;
    private ParcelFileDescriptor[] mConnectionServiceToInCallStreams;

    /**
     * True if we're supposed to start this call with RTT, either due to the settings switch or due
     * to an extra.
     */
    private boolean mDidRequestToStartWithRtt = false;
    /**
     * Integer constant from {@link android.telecom.Call.RttCall}. Describes the current RTT mode.
     */
    private int mRttMode;
    /**
     * True if the call was ever an RTT call.
     */
    private boolean mWasEverRtt = false;

    /**
     * Integer indicating the remote RTT request ID that is pending a response from the user.
     */
    private int mPendingRttRequestId = INVALID_RTT_REQUEST_ID;

    /**
     * When a call handover has been initiated via {@link #requestHandover(PhoneAccountHandle,
     * int, Bundle, boolean)}, contains the call which this call is being handed over to.
     */
    private Call mHandoverDestinationCall = null;

    /**
     * When a call handover has been initiated via {@link #requestHandover(PhoneAccountHandle,
     * int, Bundle, boolean)}, contains the call which this call is being handed over from.
     */
    private Call mHandoverSourceCall = null;

    /**
     * The user-visible app name of the app that requested for this call to be put into the
     * AUDIO_PROCESSING state. Used to display a notification to the user.
     */
    private CharSequence mAudioProcessingRequestingApp = null;

    /**
     * Indicates the current state of this call if it is in the process of a handover.
     */
    private int mHandoverState = HandoverState.HANDOVER_NONE;

    /**
     * Indicates whether this call is using one of the
     * {@link com.android.server.telecom.callfiltering.IncomingCallFilter.CallFilter} modules.
     */
    private boolean mIsUsingCallFiltering = false;

    /**
     * Indicates whether or not this call has been active before. This is helpful in detecting
     * situations where we have moved into {@link CallState#SIMULATED_RINGING} or
     * {@link CallState#AUDIO_PROCESSING} again after being active. If a call has moved into one
     * of these states again after being active and the user dials an emergency call, we want to
     * log these calls normally instead of considering them MISSED. If the emergency call was
     * dialed during initial screening however, we want to treat those calls as MISSED (because the
     * user never got the chance to explicitly reject).
     */
    private boolean mHasGoneActiveBefore = false;

    /**
     * Indicates the package name of the {@link android.telecom.CallScreeningService} which should
     * be sent the {@link android.telecom.TelecomManager#ACTION_POST_CALL} intent upon disconnection
     * of a call.
     */
    private String mPostCallPackageName;

    /**
     * Persists the specified parameters and initializes the new instance.
     * @param context The context.
     * @param repository The connection service repository.
     * @param handle The handle to dial.
     * @param gatewayInfo Gateway information to use for the call.
     * @param connectionManagerPhoneAccountHandle Account to use for the service managing the call.
     *         This account must be one that was registered with the
     *           {@link PhoneAccount#CAPABILITY_CONNECTION_MANAGER} flag.
     * @param targetPhoneAccountHandle Account information to use for the call. This account must be
     *         one that was registered with the {@link PhoneAccount#CAPABILITY_CALL_PROVIDER} flag.
     * @param callDirection one of CALL_DIRECTION_INCOMING, CALL_DIRECTION_OUTGOING,
     *         or CALL_DIRECTION_UNKNOWN.
     * @param shouldAttachToExistingConnection Set to true to attach the call to an existing
     * @param clockProxy
     */
    public Call(
            String callId,
            Context context,
            CallsManager callsManager,
            TelecomSystem.SyncRoot lock,
            ConnectionServiceRepository repository,
            PhoneNumberUtilsAdapter phoneNumberUtilsAdapter,
            Uri handle,
            GatewayInfo gatewayInfo,
            PhoneAccountHandle connectionManagerPhoneAccountHandle,
            PhoneAccountHandle targetPhoneAccountHandle,
            int callDirection,
            boolean shouldAttachToExistingConnection,
            boolean isConference,
            ClockProxy clockProxy,
            ToastFactory toastFactory) {
        this(callId, context, callsManager, lock, repository, phoneNumberUtilsAdapter,
               handle, null, gatewayInfo, connectionManagerPhoneAccountHandle,
               targetPhoneAccountHandle, callDirection, shouldAttachToExistingConnection,
               isConference, clockProxy, toastFactory);

    }

    public Call(
            String callId,
            Context context,
            CallsManager callsManager,
            TelecomSystem.SyncRoot lock,
            ConnectionServiceRepository repository,
            PhoneNumberUtilsAdapter phoneNumberUtilsAdapter,
            Uri handle,
            List<Uri> participants,
            GatewayInfo gatewayInfo,
            PhoneAccountHandle connectionManagerPhoneAccountHandle,
            PhoneAccountHandle targetPhoneAccountHandle,
            int callDirection,
            boolean shouldAttachToExistingConnection,
            boolean isConference,
            ClockProxy clockProxy,
            ToastFactory toastFactory) {

        mId = callId;
        mConnectionId = callId;
        mState = (isConference && callDirection != CALL_DIRECTION_INCOMING &&
                callDirection != CALL_DIRECTION_OUTGOING) ?
                CallState.ACTIVE : CallState.NEW;
        mContext = context;
        mCallsManager = callsManager;
        mLock = lock;
        mRepository = repository;
        mPhoneNumberUtilsAdapter = phoneNumberUtilsAdapter;
        setHandle(handle);
        mParticipants = participants;
        mPostDialDigits = handle != null
                ? PhoneNumberUtils.extractPostDialPortion(handle.getSchemeSpecificPart()) : "";
        mGatewayInfo = gatewayInfo;
        setConnectionManagerPhoneAccount(connectionManagerPhoneAccountHandle);
        setTargetPhoneAccount(targetPhoneAccountHandle);
        mCallDirection = callDirection;
        mIsConference = isConference;
        mShouldAttachToExistingConnection = shouldAttachToExistingConnection
                || callDirection == CALL_DIRECTION_INCOMING;
        maybeLoadCannedSmsResponses();
        mClockProxy = clockProxy;
        mToastFactory = toastFactory;
        mCreationTimeMillis = mClockProxy.currentTimeMillis();
    }

    /**
     * Persists the specified parameters and initializes the new instance.
     * @param context The context.
     * @param repository The connection service repository.
     * @param handle The handle to dial.
     * @param gatewayInfo Gateway information to use for the call.
     * @param connectionManagerPhoneAccountHandle Account to use for the service managing the call.
     * This account must be one that was registered with the
     * {@link PhoneAccount#CAPABILITY_CONNECTION_MANAGER} flag.
     * @param targetPhoneAccountHandle Account information to use for the call. This account must be
     * one that was registered with the {@link PhoneAccount#CAPABILITY_CALL_PROVIDER} flag.
     * @param callDirection one of CALL_DIRECTION_INCOMING, CALL_DIRECTION_OUTGOING,
     * or CALL_DIRECTION_UNKNOWN
     * @param shouldAttachToExistingConnection Set to true to attach the call to an existing
     * connection, regardless of whether it's incoming or outgoing.
     * @param connectTimeMillis The connection time of the call.
     * @param clockProxy
     */
    Call(
            String callId,
            Context context,
            CallsManager callsManager,
            TelecomSystem.SyncRoot lock,
            ConnectionServiceRepository repository,
            PhoneNumberUtilsAdapter phoneNumberUtilsAdapter,
            Uri handle,
            GatewayInfo gatewayInfo,
            PhoneAccountHandle connectionManagerPhoneAccountHandle,
            PhoneAccountHandle targetPhoneAccountHandle,
            int callDirection,
            boolean shouldAttachToExistingConnection,
            boolean isConference,
            long connectTimeMillis,
            long connectElapsedTimeMillis,
            ClockProxy clockProxy,
            ToastFactory toastFactory) {
        this(callId, context, callsManager, lock, repository,
                phoneNumberUtilsAdapter, handle, gatewayInfo,
                connectionManagerPhoneAccountHandle, targetPhoneAccountHandle, callDirection,
                shouldAttachToExistingConnection, isConference, clockProxy, toastFactory);

        mConnectTimeMillis = connectTimeMillis;
        mConnectElapsedTimeMillis = connectElapsedTimeMillis;
        mAnalytics.setCallStartTime(connectTimeMillis);
    }

    public void addListener(Listener listener) {
        mListeners.add(listener);
    }

    public void removeListener(Listener listener) {
        if (listener != null) {
            mListeners.remove(listener);
        }
    }

    public void initAnalytics() {
        initAnalytics(null);
    }

    public void initAnalytics(String callingPackage) {
        int analyticsDirection;
        switch (mCallDirection) {
            case CALL_DIRECTION_OUTGOING:
                analyticsDirection = Analytics.OUTGOING_DIRECTION;
                break;
            case CALL_DIRECTION_INCOMING:
                analyticsDirection = Analytics.INCOMING_DIRECTION;
                break;
            case CALL_DIRECTION_UNKNOWN:
            case CALL_DIRECTION_UNDEFINED:
            default:
                analyticsDirection = Analytics.UNKNOWN_DIRECTION;
        }
        mAnalytics = Analytics.initiateCallAnalytics(mId, analyticsDirection);
        mAnalytics.setCallIsEmergency(mIsEmergencyCall);
        Log.addEvent(this, LogUtils.Events.CREATED, callingPackage);
    }

    public Analytics.CallInfo getAnalytics() {
        return mAnalytics;
    }

    public void destroy() {
        // We should not keep these bitmaps around because the Call objects may be held for logging
        // purposes.
        // TODO: Make a container object that only stores the information we care about for Logging.
        if (mCallerInfo != null) {
            mCallerInfo.cachedPhotoIcon = null;
            mCallerInfo.cachedPhoto = null;
        }
        closeRttStreams();

        Log.addEvent(this, LogUtils.Events.DESTROYED);
    }

    private void closeRttStreams() {
        if (mConnectionServiceToInCallStreams != null) {
            for (ParcelFileDescriptor fd : mConnectionServiceToInCallStreams) {
                if (fd != null) {
                    try {
                        fd.close();
                    } catch (IOException e) {
                        // ignore
                    }
                }
            }
        }
        if (mInCallToConnectionServiceStreams != null) {
            for (ParcelFileDescriptor fd : mInCallToConnectionServiceStreams) {
                if (fd != null) {
                    try {
                        fd.close();
                    } catch (IOException e) {
                        // ignore
                    }
                }
            }
        }
    }

    /** {@inheritDoc} */
    @Override
    public String toString() {
        return String.format(Locale.US, "[Call id=%s, state=%s, tpac=%s, cmgr=%s, handle=%s, "
                        + "vidst=%s, childs(%d), has_parent(%b), cap=%s, prop=%s]",
                mId,
                CallState.toString(getParcelableCallState()),
                getTargetPhoneAccount(),
                getConnectionManagerPhoneAccount(),
                Log.piiHandle(mHandle),
                getVideoStateDescription(getVideoState()),
                getChildCalls().size(),
                getParentCall() != null,
                Connection.capabilitiesToStringShort(getConnectionCapabilities()),
                Connection.propertiesToStringShort(getConnectionProperties()));
    }

    @Override
    public String getDescription() {
        StringBuilder s = new StringBuilder();
        if (isSelfManaged()) {
            s.append("SelfMgd Call");
        } else if (isExternalCall()) {
            s.append("External Call");
        } else {
            s.append("Call");
        }
        s.append(getId());
        s.append(" [");
        s.append(SimpleDateFormat.getDateTimeInstance().format(new Date(getCreationTimeMillis())));
        s.append("]");
        s.append(isIncoming() ? "(MT - incoming)" : "(MO - outgoing)");
        s.append("\n\t");

        PhoneAccountHandle targetPhoneAccountHandle = getTargetPhoneAccount();
        PhoneAccountHandle remotePhoneAccountHandle = getRemotePhoneAccountHandle();
        PhoneAccountHandle connectionMgrAccountHandle = getConnectionManagerPhoneAccount();
        PhoneAccountHandle delegatePhoneAccountHandle = getDelegatePhoneAccountHandle();
        boolean isTargetSameAsRemote = targetPhoneAccountHandle != null
                && targetPhoneAccountHandle.equals(remotePhoneAccountHandle);
<<<<<<< HEAD
        if (delegatePhoneAccountHandle.equals(targetPhoneAccountHandle)) {
=======
        if (Objects.equals(delegatePhoneAccountHandle, targetPhoneAccountHandle)) {
>>>>>>> 1fbf0eb1
            s.append(">>>");
        }
        s.append("Target");
        s.append(" PhoneAccount: ");
        if (targetPhoneAccountHandle != null) {
            s.append(targetPhoneAccountHandle);
            s.append(" (");
            s.append(getTargetPhoneAccountLabel());
            s.append(")");
            if (isTargetSameAsRemote) {
                s.append("(remote)");
            }
        } else {
            s.append("not set");
        }
        if (!isTargetSameAsRemote && remotePhoneAccountHandle != null) {
            // This is a RARE case and will likely not be seen in practice but it is possible.
            if (delegatePhoneAccountHandle.equals(remotePhoneAccountHandle)) {
                s.append("\n\t>>>Remote PhoneAccount: ");
            } else {
                s.append("\n\tRemote PhoneAccount: ");
            }
            s.append(remotePhoneAccountHandle);
        }
        if (connectionMgrAccountHandle != null) {
            if (delegatePhoneAccountHandle.equals(connectionMgrAccountHandle)) {
                s.append("\n\t>>>Conn mgr: ");
            } else {
                s.append("\n\tConn mgr: ");
            }
            s.append(connectionMgrAccountHandle);
        }

        s.append("\n\tTo address: ");
        s.append(Log.piiHandle(getHandle()));
        if (isIncoming()) {
            switch (mCallerNumberVerificationStatus) {
                case Connection.VERIFICATION_STATUS_FAILED:
                    s.append(" Verstat: fail");
                    break;
                case Connection.VERIFICATION_STATUS_NOT_VERIFIED:
                    s.append(" Verstat: not");
                    break;
                case Connection.VERIFICATION_STATUS_PASSED:
                    s.append(" Verstat: pass");
                    break;
            }
        }
        s.append(" Presentation: ");
        switch (getHandlePresentation()) {
            case TelecomManager.PRESENTATION_ALLOWED:
                s.append("Allowed");
                break;
            case TelecomManager.PRESENTATION_PAYPHONE:
                s.append("Payphone");
                break;
            case TelecomManager.PRESENTATION_RESTRICTED:
                s.append("Restricted");
                break;
            case TelecomManager.PRESENTATION_UNKNOWN:
                s.append("Unknown");
                break;
            default:
                s.append("<undefined>");
        }
        s.append("\n");
        return s.toString();
    }

    /**
     * Builds a debug-friendly description string for a video state.
     * <p>
     * A = audio active, T = video transmission active, R = video reception active, P = video
     * paused.
     *
     * @param videoState The video state.
     * @return A string indicating which bits are set in the video state.
     */
    private String getVideoStateDescription(int videoState) {
        StringBuilder sb = new StringBuilder();
        sb.append("A");

        if (VideoProfile.isTransmissionEnabled(videoState)) {
            sb.append("T");
        }

        if (VideoProfile.isReceptionEnabled(videoState)) {
            sb.append("R");
        }

        if (VideoProfile.isPaused(videoState)) {
            sb.append("P");
        }

        return sb.toString();
    }

    @Override
    public ConnectionServiceFocusManager.ConnectionServiceFocus getConnectionServiceWrapper() {
        return mConnectionService;
    }

    @VisibleForTesting
    public int getState() {
        return mState;
    }

    /**
     * Similar to {@link #getState()}, except will return {@link CallState#DISCONNECTING} if the
     * call is locally disconnecting.  This is the call state which is reported to the
     * {@link android.telecom.InCallService}s when a call is parcelled.
     * @return The parcelable call state.
     */
    public int getParcelableCallState() {
        if (isLocallyDisconnecting() &&
                (mState != android.telecom.Call.STATE_DISCONNECTED)) {
            return CallState.DISCONNECTING;
        }
        return mState;
    }

    /**
     * Determines if this {@link Call} can receive call focus via the
     * {@link ConnectionServiceFocusManager}.
     * Only top-level calls and non-external calls are eligible.
     * @return {@code true} if this call is focusable, {@code false} otherwise.
     */
    @Override
    public boolean isFocusable() {
        boolean isChild = getParentCall() != null;
        return !isChild && !isExternalCall();
    }

    private boolean shouldContinueProcessingAfterDisconnect() {
        // Stop processing once the call is active.
        if (!CreateConnectionTimeout.isCallBeingPlaced(this)) {
            return false;
        }

        // Only Redial a Call in the case of it being an Emergency Call.
        if(!isEmergencyCall()) {
            return false;
        }

        // Make sure that there are additional connection services to process.
        if (mCreateConnectionProcessor == null
            || !mCreateConnectionProcessor.isProcessingComplete()
            || !mCreateConnectionProcessor.hasMorePhoneAccounts()) {
            return false;
        }

        if (mDisconnectCause == null) {
            return false;
        }

        // Continue processing if the current attempt failed or timed out.
        return mDisconnectCause.getCode() == DisconnectCause.ERROR ||
            mCreateConnectionProcessor.isCallTimedOut();
    }

    /**
     * Returns the unique ID for this call as it exists in Telecom.
     * @return The call ID.
     */
    public String getId() {
        return mId;
    }

    /**
     * Returns the unique ID for this call (see {@link #getId}) along with an attempt indicator that
     * iterates based on attempts to establish a {@link Connection} using createConnectionProcessor.
     * @return The call ID with an appended attempt id.
     */
    public String getConnectionId() {
        if(mCreateConnectionProcessor != null) {
            mConnectionId = mId + "_" +
                    String.valueOf(mCreateConnectionProcessor.getConnectionAttempt());
            return mConnectionId;
        } else {
            return mConnectionId;
        }
    }

    /**
     * Sets the call state. Although there exists the notion of appropriate state transitions
     * (see {@link CallState}), in practice those expectations break down when cellular systems
     * misbehave and they do this very often. The result is that we do not enforce state transitions
     * and instead keep the code resilient to unexpected state changes.
     * @return true indicates if setState succeeded in setting the state to newState,
     * else it is failed, and the call is still in its original state.
     */
    public boolean setState(int newState, String tag) {
        if (mState != newState) {
            Log.v(this, "setState %s -> %s", CallState.toString(mState),
                    CallState.toString(newState));

            if (newState == CallState.DISCONNECTED && shouldContinueProcessingAfterDisconnect()) {
                Log.w(this, "continuing processing disconnected call with another service");
                mCreateConnectionProcessor.continueProcessingIfPossible(this, mDisconnectCause);
                return false;
            } else if (newState == CallState.ANSWERED && mState == CallState.ACTIVE) {
                Log.w(this, "setState %s -> %s; call already active.", CallState.toString(mState),
                        CallState.toString(newState));
                return false;
            }

            updateVideoHistoryViaState(mState, newState);

            mState = newState;
            maybeLoadCannedSmsResponses();

            if (mState == CallState.ACTIVE || mState == CallState.ON_HOLD) {
                if (mConnectTimeMillis == 0) {
                    // We check to see if mConnectTime is already set to prevent the
                    // call from resetting active time when it goes in and out of
                    // ACTIVE/ON_HOLD
                    mConnectTimeMillis = mClockProxy.currentTimeMillis();
                    mConnectElapsedTimeMillis = mClockProxy.elapsedRealtime();
                    mAnalytics.setCallStartTime(mConnectTimeMillis);
                }

                // We're clearly not disconnected, so reset the disconnected time.
                mDisconnectTimeMillis = 0;
                mDisconnectElapsedTimeMillis = 0;
                mHasGoneActiveBefore = true;
            } else if (mState == CallState.DISCONNECTED) {
                mDisconnectTimeMillis = mClockProxy.currentTimeMillis();
                mDisconnectElapsedTimeMillis = mClockProxy.elapsedRealtime();
                mAnalytics.setCallEndTime(mDisconnectTimeMillis);
                setLocallyDisconnecting(false);
                fixParentAfterDisconnect();
            }

            // Log the state transition event
            String event = null;
            Object data = null;
            switch (newState) {
                case CallState.ACTIVE:
                    event = LogUtils.Events.SET_ACTIVE;
                    break;
                case CallState.CONNECTING:
                    event = LogUtils.Events.SET_CONNECTING;
                    break;
                case CallState.DIALING:
                    event = LogUtils.Events.SET_DIALING;
                    break;
                case CallState.PULLING:
                    event = LogUtils.Events.SET_PULLING;
                    break;
                case CallState.DISCONNECTED:
                    event = LogUtils.Events.SET_DISCONNECTED;
                    data = getDisconnectCause();
                    break;
                case CallState.DISCONNECTING:
                    event = LogUtils.Events.SET_DISCONNECTING;
                    break;
                case CallState.ON_HOLD:
                    event = LogUtils.Events.SET_HOLD;
                    break;
                case CallState.SELECT_PHONE_ACCOUNT:
                    event = LogUtils.Events.SET_SELECT_PHONE_ACCOUNT;
                    break;
                case CallState.RINGING:
                    event = LogUtils.Events.SET_RINGING;
                    break;
                case CallState.ANSWERED:
                    event = LogUtils.Events.SET_ANSWERED;
                    break;
                case CallState.AUDIO_PROCESSING:
                    event = LogUtils.Events.SET_AUDIO_PROCESSING;
                    break;
                case CallState.SIMULATED_RINGING:
                    event = LogUtils.Events.SET_SIMULATED_RINGING;
                    break;
            }
            if (event != null) {
                // The string data should be just the tag.
                String stringData = tag;
                if (data != null) {
                    // If data exists, add it to tag.  If no tag, just use data.toString().
                    stringData = stringData == null ? data.toString() : stringData + "> " + data;
                }
                Log.addEvent(this, event, stringData);
            }
            int statsdDisconnectCause = (newState == CallState.DISCONNECTED) ?
                    getDisconnectCause().getCode() : DisconnectCause.UNKNOWN;
            TelecomStatsLog.write(TelecomStatsLog.CALL_STATE_CHANGED, newState,
                    statsdDisconnectCause, isSelfManaged(), isExternalCall());
        }
        return true;
    }

    void setRingbackRequested(boolean ringbackRequested) {
        mRingbackRequested = ringbackRequested;
        for (Listener l : mListeners) {
            l.onRingbackRequested(this, mRingbackRequested);
        }
    }

    boolean isRingbackRequested() {
        return mRingbackRequested;
    }

    public void setSilentRingingRequested(boolean silentRingingRequested) {
        mSilentRingingRequested = silentRingingRequested;
        Bundle bundle = new Bundle();
        bundle.putBoolean(android.telecom.Call.EXTRA_SILENT_RINGING_REQUESTED,
                silentRingingRequested);
        putExtras(SOURCE_CONNECTION_SERVICE, bundle);
    }

    public boolean isSilentRingingRequested() {
        return mSilentRingingRequested;
    }

    @VisibleForTesting
    public boolean isConference() {
        return mIsConference;
    }

    /**
     * @return {@code true} if this call had children at some point, {@code false} otherwise.
     */
    public boolean hadChildren() {
        return mHadChildren;
    }

    public Uri getHandle() {
        return mHandle;
    }

    public List<Uri> getParticipants() {
        return mParticipants;
    }

    public boolean isAdhocConferenceCall() {
        return mIsConference &&
                (mCallDirection == CALL_DIRECTION_OUTGOING ||
                mCallDirection == CALL_DIRECTION_INCOMING);
    }

    public String getPostDialDigits() {
        return mPostDialDigits;
    }

    public void clearPostDialDigits() {
        mPostDialDigits = null;
    }

    public String getViaNumber() {
        return mViaNumber;
    }

    public void setViaNumber(String viaNumber) {
        // If at any point the via number is not empty throughout the call, save that via number.
        if (!TextUtils.isEmpty(viaNumber)) {
            mViaNumber = viaNumber;
        }
    }

    public int getHandlePresentation() {
        return mHandlePresentation;
    }

    public void setCallerNumberVerificationStatus(
            @Connection.VerificationStatus int callerNumberVerificationStatus) {
        mCallerNumberVerificationStatus = callerNumberVerificationStatus;
    }

    public @Connection.VerificationStatus int getCallerNumberVerificationStatus() {
        return mCallerNumberVerificationStatus;
    }

    void setHandle(Uri handle) {
        setHandle(handle, TelecomManager.PRESENTATION_ALLOWED);
    }

    public void setHandle(Uri handle, int presentation) {
        if (!Objects.equals(handle, mHandle) || presentation != mHandlePresentation) {
            mHandlePresentation = presentation;
            if (mHandlePresentation == TelecomManager.PRESENTATION_RESTRICTED ||
                    mHandlePresentation == TelecomManager.PRESENTATION_UNKNOWN) {
                mHandle = null;
            } else {
                mHandle = handle;
                if (mHandle != null && !PhoneAccount.SCHEME_VOICEMAIL.equals(mHandle.getScheme())
                        && TextUtils.isEmpty(mHandle.getSchemeSpecificPart())) {
                    // If the number is actually empty, set it to null, unless this is a
                    // SCHEME_VOICEMAIL uri which always has an empty number.
                    mHandle = null;
                }
            }

            // Let's not allow resetting of the emergency flag. Once a call becomes an emergency
            // call, it will remain so for the rest of it's lifetime.
            if (!mIsEmergencyCall) {
                try {
                    mIsEmergencyCall = mHandle != null &&
                            getTelephonyManager().isEmergencyNumber(
                                    mHandle.getSchemeSpecificPart());
                } catch (IllegalStateException ise) {
                    Log.e(this, ise, "setHandle: can't determine if number is emergency");
                    mIsEmergencyCall = false;
                }
                mAnalytics.setCallIsEmergency(mIsEmergencyCall);
            }
            if (!mIsTestEmergencyCall) {
                mIsTestEmergencyCall = mHandle != null &&
                        isTestEmergencyCall(mHandle.getSchemeSpecificPart());
            }
            startCallerInfoLookup();
            for (Listener l : mListeners) {
                l.onHandleChanged(this);
            }
        }
    }

    private boolean isTestEmergencyCall(String number) {
        try {
            Map<Integer, List<EmergencyNumber>> eMap =
                    getTelephonyManager().getEmergencyNumberList();
            return eMap.values().stream().flatMap(Collection::stream)
                    .anyMatch(eNumber ->
                            eNumber.isFromSources(EmergencyNumber.EMERGENCY_NUMBER_SOURCE_TEST) &&
                                    number.equals(eNumber.getNumber()));
        } catch (IllegalStateException ise) {
            return false;
        }
    }

    public String getCallerDisplayName() {
        return mCallerDisplayName;
    }

    public int getCallerDisplayNamePresentation() {
        return mCallerDisplayNamePresentation;
    }

    void setCallerDisplayName(String callerDisplayName, int presentation) {
        if (!TextUtils.equals(callerDisplayName, mCallerDisplayName) ||
                presentation != mCallerDisplayNamePresentation) {
            mCallerDisplayName = callerDisplayName;
            mCallerDisplayNamePresentation = presentation;
            for (Listener l : mListeners) {
                l.onCallerDisplayNameChanged(this);
            }
        }
    }

    public String getName() {
        return mCallerInfo == null ? null : mCallerInfo.getName();
    }

    public String getPhoneNumber() {
        return mCallerInfo == null ? null : mCallerInfo.getPhoneNumber();
    }

    public Bitmap getPhotoIcon() {
        return mCallerInfo == null ? null : mCallerInfo.cachedPhotoIcon;
    }

    public Drawable getPhoto() {
        return mCallerInfo == null ? null : mCallerInfo.cachedPhoto;
    }

    /**
     * @param cause The reason for the disconnection, represented by
     * {@link android.telecom.DisconnectCause}.
     */
    public void setDisconnectCause(DisconnectCause cause) {
        // TODO: Consider combining this method with a setDisconnected() method that is totally
        // separate from setState.

        if (mOverrideDisconnectCause.getCode() != DisconnectCause.UNKNOWN) {
            cause = new DisconnectCause(mOverrideDisconnectCause.getCode(),
                    TextUtils.isEmpty(mOverrideDisconnectCause.getLabel()) ?
                            cause.getLabel() : mOverrideDisconnectCause.getLabel(),
                    (mOverrideDisconnectCause.getDescription() == null) ?
                            cause.getDescription() :mOverrideDisconnectCause.getDescription(),
                    TextUtils.isEmpty(mOverrideDisconnectCause.getReason()) ?
                            cause.getReason() : mOverrideDisconnectCause.getReason(),
                    (mOverrideDisconnectCause.getTone() == 0) ?
                            cause.getTone() : mOverrideDisconnectCause.getTone());
        }
        mAnalytics.setCallDisconnectCause(cause);
        mDisconnectCause = cause;
    }

    public void setOverrideDisconnectCauseCode(DisconnectCause overrideDisconnectCause) {
        mOverrideDisconnectCause = overrideDisconnectCause;
    }


    public DisconnectCause getDisconnectCause() {
        return mDisconnectCause;
    }

    /**
     * @return {@code true} if this is an outgoing call to emergency services. An outgoing call is
     * identified as an emergency call by the dialer phone number.
     */
    @VisibleForTesting
    public boolean isEmergencyCall() {
        return mIsEmergencyCall;
    }

    /**
     * @return {@code true} if this an outgoing call to a test emergency number (and NOT to
     * emergency services). Used for testing purposes to differentiate between a real and fake
     * emergency call for safety reasons during testing.
     */
    public boolean isTestEmergencyCall() {
        return mIsTestEmergencyCall;
    }

    /**
     * @return {@code true} if the network has identified this call as an emergency call.
     */
    public boolean isNetworkIdentifiedEmergencyCall() {
        return hasProperty(Connection.PROPERTY_NETWORK_IDENTIFIED_EMERGENCY_CALL);
    }

    /**
     * @return The original handle this call is associated with. In-call services should use this
     * handle when indicating in their UI the handle that is being called.
     */
    public Uri getOriginalHandle() {
        if (mGatewayInfo != null && !mGatewayInfo.isEmpty()) {
            return mGatewayInfo.getOriginalAddress();
        }
        return getHandle();
    }

    @VisibleForTesting
    public GatewayInfo getGatewayInfo() {
        return mGatewayInfo;
    }

    void setGatewayInfo(GatewayInfo gatewayInfo) {
        mGatewayInfo = gatewayInfo;
    }

    @VisibleForTesting
    public PhoneAccountHandle getConnectionManagerPhoneAccount() {
        return mConnectionManagerPhoneAccountHandle;
    }

    @VisibleForTesting
    public void setConnectionManagerPhoneAccount(PhoneAccountHandle accountHandle) {
        if (!Objects.equals(mConnectionManagerPhoneAccountHandle, accountHandle)) {
            mConnectionManagerPhoneAccountHandle = accountHandle;
            for (Listener l : mListeners) {
                l.onConnectionManagerPhoneAccountChanged(this);
            }
        }
        checkIfRttCapable();
    }

    /**
     * @return the {@link PhoneAccountHandle} of the remote connection service which placing this
     * call was delegated to, or {@code null} if a remote connection service was not used.
     */
    public @Nullable PhoneAccountHandle getRemotePhoneAccountHandle() {
        return mRemotePhoneAccountHandle;
    }

    /**
     * Sets the {@link PhoneAccountHandle} of the remote connection service which placing this
     * call was delegated to.
     * @param accountHandle The phone account handle.
     */
    public void setRemotePhoneAccountHandle(PhoneAccountHandle accountHandle) {
        mRemotePhoneAccountHandle = accountHandle;
    }

    /**
     * Determines which {@link PhoneAccountHandle} is actually placing a call.
     * Where {@link #getRemotePhoneAccountHandle()} is non-null, the connection manager is placing
     * the call via a remote connection service, so the remote connection service's phone account
     * is the source.
     * Where {@link #getConnectionManagerPhoneAccount()} is non-null and
     * {@link #getRemotePhoneAccountHandle()} is null, the connection manager is placing the call
     * itself (even if the target specifies something else).
     * Finally, if neither of the above cases apply, the target phone account is the one actually
     * placing the call.
     * @return The {@link PhoneAccountHandle} which is actually placing a call.
     */
    public @NonNull PhoneAccountHandle getDelegatePhoneAccountHandle() {
        if (mRemotePhoneAccountHandle != null) {
            return mRemotePhoneAccountHandle;
        }
        if (mConnectionManagerPhoneAccountHandle != null) {
            return mConnectionManagerPhoneAccountHandle;
        }
        return mTargetPhoneAccountHandle;
    }

    @VisibleForTesting
    public PhoneAccountHandle getTargetPhoneAccount() {
        return mTargetPhoneAccountHandle;
    }

    @VisibleForTesting
    public void setTargetPhoneAccount(PhoneAccountHandle accountHandle) {
        if (!Objects.equals(mTargetPhoneAccountHandle, accountHandle)) {
            mTargetPhoneAccountHandle = accountHandle;
            for (Listener l : mListeners) {
                l.onTargetPhoneAccountChanged(this);
            }
            configureCallAttributes();
        }
        checkIfVideoCapable();
        checkIfRttCapable();
    }

    public CharSequence getTargetPhoneAccountLabel() {
        if (getTargetPhoneAccount() == null) {
            return null;
        }
        PhoneAccount phoneAccount = mCallsManager.getPhoneAccountRegistrar()
                .getPhoneAccountUnchecked(getTargetPhoneAccount());

        if (phoneAccount == null) {
            return null;
        }

        return phoneAccount.getLabel();
    }

    /**
     * Determines if this Call should be written to the call log.
     * @return {@code true} for managed calls or for self-managed calls which have the
     * {@link PhoneAccount#EXTRA_LOG_SELF_MANAGED_CALLS} extra set.
     */
    public boolean isLoggedSelfManaged() {
        if (!isSelfManaged()) {
            // Managed calls are always logged.
            return true;
        }
        if (getTargetPhoneAccount() == null) {
            return false;
        }
        PhoneAccount phoneAccount = mCallsManager.getPhoneAccountRegistrar()
                .getPhoneAccountUnchecked(getTargetPhoneAccount());

        if (phoneAccount == null) {
            return false;
        }

        if (getHandle() == null) {
            // No point in logging a null-handle call. Some self-managed calls will have this.
            return false;
        }

        if (!PhoneAccount.SCHEME_SIP.equals(getHandle().getScheme()) &&
                !PhoneAccount.SCHEME_TEL.equals(getHandle().getScheme())) {
            // Can't log schemes other than SIP or TEL for now.
            return false;
        }

        return phoneAccount.getExtras() != null && phoneAccount.getExtras().getBoolean(
                PhoneAccount.EXTRA_LOG_SELF_MANAGED_CALLS, false);
    }

    @VisibleForTesting
    public boolean isIncoming() {
        return mCallDirection == CALL_DIRECTION_INCOMING;
    }

    public boolean isExternalCall() {
        return (getConnectionProperties() & Connection.PROPERTY_IS_EXTERNAL_CALL) ==
                Connection.PROPERTY_IS_EXTERNAL_CALL;
    }

    public boolean isWorkCall() {
        return mIsWorkCall;
    }

    public boolean isUsingCallRecordingTone() {
        return mUseCallRecordingTone;
    }

    /**
     * @return {@code true} if the {@link Call}'s {@link #getTargetPhoneAccount()} supports video.
     */
    public boolean isVideoCallingSupportedByPhoneAccount() {
        return mIsVideoCallingSupportedByPhoneAccount;
    }

    /**
     * Sets whether video calling is supported by the current phone account. Since video support
     * can change during a call, this method facilitates updating call video state.
     * @param isVideoCallingSupported Sets whether video calling is supported.
     */
    public void setVideoCallingSupportedByPhoneAccount(boolean isVideoCallingSupported) {
        if (mIsVideoCallingSupportedByPhoneAccount == isVideoCallingSupported) {
            return;
        }
        Log.i(this, "setVideoCallingSupportedByPhoneAccount: isSupp=%b", isVideoCallingSupported);
        mIsVideoCallingSupportedByPhoneAccount = isVideoCallingSupported;

        // Force an update of the connection capabilities so that the dialer is informed of the new
        // video capabilities based on the phone account's support for video.
        setConnectionCapabilities(getConnectionCapabilities(), true /* force */);
    }

    /**
     * Determines if pulling this external call is supported. If it is supported, we will allow the
     * {@link Connection#CAPABILITY_CAN_PULL_CALL} capability to be added to this call's
     * capabilities. If it is not supported, we will strip this capability before sending this
     * call's capabilities to the InCallService.
     * @param isPullExternalCallSupported true, if pulling this external call is supported, false
     *                                    otherwise.
     */
    public void setIsPullExternalCallSupported(boolean isPullExternalCallSupported) {
        if (!isExternalCall()) return;
        if (isPullExternalCallSupported == mIsPullExternalCallSupported) return;

        Log.i(this, "setCanPullExternalCall: canPull=%b", isPullExternalCallSupported);

        mIsPullExternalCallSupported = isPullExternalCallSupported;

        // Use mConnectionCapabilities here to get the unstripped capabilities.
        setConnectionCapabilities(mConnectionCapabilities, true /* force */);
    }

    /**
     * @return {@code true} if the {@link Call} locally supports video.
     */
    public boolean isLocallyVideoCapable() {
        return (getConnectionCapabilities() & Connection.CAPABILITY_SUPPORTS_VT_LOCAL_BIDIRECTIONAL)
                == Connection.CAPABILITY_SUPPORTS_VT_LOCAL_BIDIRECTIONAL;
    }

    public boolean isSelfManaged() {
        return mIsSelfManaged;
    }

    public void setIsSelfManaged(boolean isSelfManaged) {
        mIsSelfManaged = isSelfManaged;

        // Connection properties will add/remove the PROPERTY_SELF_MANAGED.
        setConnectionProperties(getConnectionProperties());
    }

    public void markFinishedHandoverStateAndCleanup(int handoverState) {
        if (mHandoverSourceCall != null) {
            mHandoverSourceCall.setHandoverState(handoverState);
        } else if (mHandoverDestinationCall != null) {
            mHandoverDestinationCall.setHandoverState(handoverState);
        }
        setHandoverState(handoverState);
        maybeCleanupHandover();
    }

    public void maybeCleanupHandover() {
        if (mHandoverSourceCall != null) {
            mHandoverSourceCall.setHandoverSourceCall(null);
            mHandoverSourceCall.setHandoverDestinationCall(null);
            mHandoverSourceCall = null;
        } else if (mHandoverDestinationCall != null) {
            mHandoverDestinationCall.setHandoverSourceCall(null);
            mHandoverDestinationCall.setHandoverDestinationCall(null);
            mHandoverDestinationCall = null;
        }
    }

    public boolean isHandoverInProgress() {
        return mHandoverSourceCall != null || mHandoverDestinationCall != null;
    }

    public Call getHandoverDestinationCall() {
        return mHandoverDestinationCall;
    }

    public void setHandoverDestinationCall(Call call) {
        mHandoverDestinationCall = call;
    }

    public Call getHandoverSourceCall() {
        return mHandoverSourceCall;
    }

    public void setHandoverSourceCall(Call call) {
        mHandoverSourceCall = call;
    }

    public void setHandoverState(int handoverState) {
        Log.d(this, "setHandoverState: callId=%s, handoverState=%s", getId(),
                HandoverState.stateToString(handoverState));
        mHandoverState = handoverState;
    }

    public int getHandoverState() {
        return mHandoverState;
    }

    private void configureCallAttributes() {
        PhoneAccountRegistrar phoneAccountRegistrar = mCallsManager.getPhoneAccountRegistrar();
        boolean isWorkCall = false;
        boolean isCallRecordingToneSupported = false;
        PhoneAccount phoneAccount =
                phoneAccountRegistrar.getPhoneAccountUnchecked(mTargetPhoneAccountHandle);
        if (phoneAccount != null) {
            final UserHandle userHandle;
            if (phoneAccount.hasCapabilities(PhoneAccount.CAPABILITY_MULTI_USER)) {
                userHandle = mInitiatingUser;
            } else {
                userHandle = mTargetPhoneAccountHandle.getUserHandle();
            }
            if (userHandle != null) {
                isWorkCall = UserUtil.isManagedProfile(mContext, userHandle);
            }

            isCallRecordingToneSupported = (phoneAccount.hasCapabilities(
                    PhoneAccount.CAPABILITY_SIM_SUBSCRIPTION) && phoneAccount.getExtras() != null
                    && phoneAccount.getExtras().getBoolean(
                    PhoneAccount.EXTRA_PLAY_CALL_RECORDING_TONE, false));
        }
        mIsWorkCall = isWorkCall;
        mUseCallRecordingTone = isCallRecordingToneSupported;
    }

    /**
     * Caches the state of the {@link PhoneAccount#CAPABILITY_VIDEO_CALLING} {@link PhoneAccount}
     * capability and ensures that the video state is updated if the phone account does not support
     * video calling.
     */
    private void checkIfVideoCapable() {
        PhoneAccountRegistrar phoneAccountRegistrar = mCallsManager.getPhoneAccountRegistrar();
        if (mTargetPhoneAccountHandle == null) {
            // If no target phone account handle is specified, assume we can potentially perform a
            // video call; once the phone account is set, we can confirm that it is video capable.
            mIsVideoCallingSupportedByPhoneAccount = true;
            Log.d(this, "checkIfVideoCapable: no phone account selected; assume video capable.");
            return;
        }
        PhoneAccount phoneAccount =
                phoneAccountRegistrar.getPhoneAccountUnchecked(mTargetPhoneAccountHandle);
        mIsVideoCallingSupportedByPhoneAccount = phoneAccount != null &&
                phoneAccount.hasCapabilities(PhoneAccount.CAPABILITY_VIDEO_CALLING);

        if (!mIsVideoCallingSupportedByPhoneAccount && VideoProfile.isVideo(getVideoState())) {
            // The PhoneAccount for the Call was set to one which does not support video calling,
            // and the current call is configured to be a video call; downgrade to audio-only.
            setVideoState(VideoProfile.STATE_AUDIO_ONLY);
            Log.d(this, "checkIfVideoCapable: selected phone account doesn't support video.");
        }
    }

    private void checkIfRttCapable() {
        PhoneAccountRegistrar phoneAccountRegistrar = mCallsManager.getPhoneAccountRegistrar();
        if (mTargetPhoneAccountHandle == null) {
            return;
        }

        // Check both the target phone account and the connection manager phone account -- if
        // either support RTT, just set the streams and have them set/unset the RTT property as
        // needed.
        PhoneAccount phoneAccount =
                phoneAccountRegistrar.getPhoneAccountUnchecked(mTargetPhoneAccountHandle);
        PhoneAccount connectionManagerPhoneAccount = phoneAccountRegistrar.getPhoneAccountUnchecked(
                        mConnectionManagerPhoneAccountHandle);
        boolean isRttSupported = phoneAccount != null && phoneAccount.hasCapabilities(
                PhoneAccount.CAPABILITY_RTT);
        boolean isConnectionManagerRttSupported = connectionManagerPhoneAccount != null
                && connectionManagerPhoneAccount.hasCapabilities(PhoneAccount.CAPABILITY_RTT);

        if ((isConnectionManagerRttSupported || isRttSupported)
                && mDidRequestToStartWithRtt && !areRttStreamsInitialized()) {
            // If the phone account got set to an RTT capable one and we haven't set the streams
            // yet, do so now.
            createRttStreams();
            Log.i(this, "Setting RTT streams after target phone account selected");
        }
    }

    boolean shouldAttachToExistingConnection() {
        return mShouldAttachToExistingConnection;
    }

    /**
     * Note: This method relies on {@link #mConnectElapsedTimeMillis} and
     * {@link #mDisconnectElapsedTimeMillis} which are independent of the wall clock (which could
     * change due to clock changes).
     * @return The "age" of this call object in milliseconds, which typically also represents the
     *     period since this call was added to the set pending outgoing calls.
     */
    @VisibleForTesting
    public long getAgeMillis() {
        if (mState == CallState.DISCONNECTED &&
                (mDisconnectCause.getCode() == DisconnectCause.REJECTED ||
                 mDisconnectCause.getCode() == DisconnectCause.MISSED)) {
            // Rejected and missed calls have no age. They're immortal!!
            return 0;
        } else if (mConnectElapsedTimeMillis == 0) {
            // Age is measured in the amount of time the call was active. A zero connect time
            // indicates that we never went active, so return 0 for the age.
            return 0;
        } else if (mDisconnectElapsedTimeMillis == 0) {
            // We connected, but have not yet disconnected
            return mClockProxy.elapsedRealtime() - mConnectElapsedTimeMillis;
        }

        return mDisconnectElapsedTimeMillis - mConnectElapsedTimeMillis;
    }

    /**
     * @return The time when this call object was created and added to the set of pending outgoing
     *     calls.
     */
    public long getCreationTimeMillis() {
        return mCreationTimeMillis;
    }

    public void setCreationTimeMillis(long time) {
        mCreationTimeMillis = time;
    }

    public long getConnectTimeMillis() {
        return mConnectTimeMillis;
    }

    public void setConnectTimeMillis(long connectTimeMillis) {
        mConnectTimeMillis = connectTimeMillis;
    }

    public void setConnectElapsedTimeMillis(long connectElapsedTimeMillis) {
        mConnectElapsedTimeMillis = connectElapsedTimeMillis;
    }

    public int getConnectionCapabilities() {
        return stripUnsupportedCapabilities(mConnectionCapabilities);
    }

    int getConnectionProperties() {
        return mConnectionProperties;
    }

    public void setConnectionCapabilities(int connectionCapabilities) {
        setConnectionCapabilities(connectionCapabilities, false /* forceUpdate */);
    }

    void setConnectionCapabilities(int connectionCapabilities, boolean forceUpdate) {
        Log.v(this, "setConnectionCapabilities: %s", Connection.capabilitiesToString(
                connectionCapabilities));
        if (forceUpdate || mConnectionCapabilities != connectionCapabilities) {
            int previousCapabilities = mConnectionCapabilities;
            mConnectionCapabilities = connectionCapabilities;
            for (Listener l : mListeners) {
                l.onConnectionCapabilitiesChanged(this);
            }

            int strippedCaps = getConnectionCapabilities();
            int xorCaps = previousCapabilities ^ strippedCaps;
            Log.addEvent(this, LogUtils.Events.CAPABILITY_CHANGE,
                    "Current: [%s], Removed [%s], Added [%s]",
                    Connection.capabilitiesToStringShort(strippedCaps),
                    Connection.capabilitiesToStringShort(previousCapabilities & xorCaps),
                    Connection.capabilitiesToStringShort(strippedCaps & xorCaps));
        }
    }

    /**
     * For some states of Telecom, we need to modify this connection's capabilities:
     * - A user should not be able to pull an external call during an emergency call, so
     *   CAPABILITY_CAN_PULL_CALL should be removed until the emergency call ends.
     * @param capabilities The original capabilities.
     * @return The stripped capabilities.
     */
    private int stripUnsupportedCapabilities(int capabilities) {
        if (!mIsPullExternalCallSupported) {
            if ((capabilities |= Connection.CAPABILITY_CAN_PULL_CALL) > 0) {
                capabilities &= ~Connection.CAPABILITY_CAN_PULL_CALL;
                Log.i(this, "stripCapabilitiesBasedOnState: CAPABILITY_CAN_PULL_CALL removed.");
            }
        }
        return capabilities;
    }

    public void setConnectionProperties(int connectionProperties) {
        Log.v(this, "setConnectionProperties: %s", Connection.propertiesToString(
                connectionProperties));

        // Ensure the ConnectionService can't change the state of the self-managed property.
        if (isSelfManaged()) {
            connectionProperties |= Connection.PROPERTY_SELF_MANAGED;
        } else {
            connectionProperties &= ~Connection.PROPERTY_SELF_MANAGED;
        }

        int changedProperties = mConnectionProperties ^ connectionProperties;

        if (changedProperties != 0) {
            int previousProperties = mConnectionProperties;
            mConnectionProperties = connectionProperties;
            boolean didRttChange =
                    (changedProperties & Connection.PROPERTY_IS_RTT) == Connection.PROPERTY_IS_RTT;
            if (didRttChange) {
                if ((mConnectionProperties & Connection.PROPERTY_IS_RTT) ==
                        Connection.PROPERTY_IS_RTT) {
                    createRttStreams();
                    // Call startRtt to pass the RTT pipes down to the connection service.
                    // They already turned on the RTT property so no request should be sent.
                    mConnectionService.startRtt(this,
                            getInCallToCsRttPipeForCs(), getCsToInCallRttPipeForCs());
                    mWasEverRtt = true;
                    if (isEmergencyCall()) {
                        mCallsManager.mute(false);
                    }
                } else {
                    closeRttStreams();
                    mInCallToConnectionServiceStreams = null;
                    mConnectionServiceToInCallStreams = null;
                }
            }
            mWasHighDefAudio = (connectionProperties & Connection.PROPERTY_HIGH_DEF_AUDIO) ==
                    Connection.PROPERTY_HIGH_DEF_AUDIO;
            mWasWifi = (connectionProperties & Connection.PROPERTY_WIFI) > 0;
            for (Listener l : mListeners) {
                l.onConnectionPropertiesChanged(this, didRttChange);
            }

            boolean wasExternal = (previousProperties & Connection.PROPERTY_IS_EXTERNAL_CALL)
                    == Connection.PROPERTY_IS_EXTERNAL_CALL;
            boolean isExternal = (connectionProperties & Connection.PROPERTY_IS_EXTERNAL_CALL)
                    == Connection.PROPERTY_IS_EXTERNAL_CALL;
            if (wasExternal != isExternal) {
                Log.v(this, "setConnectionProperties: external call changed isExternal = %b",
                        isExternal);
                Log.addEvent(this, LogUtils.Events.IS_EXTERNAL, isExternal);
                if (isExternal) {
                    // If there is an ongoing emergency call, remove the ability for this call to
                    // be pulled.
                    boolean isInEmergencyCall = mCallsManager.isInEmergencyCall();
                    setIsPullExternalCallSupported(!isInEmergencyCall);
                }
                for (Listener l : mListeners) {
                    l.onExternalCallChanged(this, isExternal);
                }
            }

            mAnalytics.addCallProperties(mConnectionProperties);

            int xorProps = previousProperties ^ mConnectionProperties;
            Log.addEvent(this, LogUtils.Events.PROPERTY_CHANGE,
                    "Current: [%s], Removed [%s], Added [%s]",
                    Connection.propertiesToStringShort(mConnectionProperties),
                    Connection.propertiesToStringShort(previousProperties & xorProps),
                    Connection.propertiesToStringShort(mConnectionProperties & xorProps));
        }
    }

    public int getSupportedAudioRoutes() {
        return mSupportedAudioRoutes;
    }

    void setSupportedAudioRoutes(int audioRoutes) {
        if (mSupportedAudioRoutes != audioRoutes) {
            mSupportedAudioRoutes = audioRoutes;
        }
    }

    @VisibleForTesting
    public Call getParentCall() {
        return mParentCall;
    }

    @VisibleForTesting
    public List<Call> getChildCalls() {
        return mChildCalls;
    }

    @VisibleForTesting
    public boolean wasConferencePreviouslyMerged() {
        return mWasConferencePreviouslyMerged;
    }

    public boolean isDisconnectingChildCall() {
        return mIsDisconnectingChildCall;
    }

    /**
     * Sets whether this call is a child call.
     */
    private void maybeSetCallAsDisconnectingChild() {
        if (mParentCall != null) {
            mIsDisconnectingChildCall = true;
        }
    }

    @VisibleForTesting
    public Call getConferenceLevelActiveCall() {
        return mConferenceLevelActiveCall;
    }

    @VisibleForTesting
    public ConnectionServiceWrapper getConnectionService() {
        return mConnectionService;
    }

    /**
     * Retrieves the {@link Context} for the call.
     *
     * @return The {@link Context}.
     */
    public Context getContext() {
        return mContext;
    }

    @VisibleForTesting
    public void setConnectionService(ConnectionServiceWrapper service) {
        Preconditions.checkNotNull(service);

        clearConnectionService();

        service.incrementAssociatedCallCount();
        mConnectionService = service;
        mAnalytics.setCallConnectionService(service.getComponentName().flattenToShortString());
        mConnectionService.addCall(this);
    }

    /**
     * Perform an in-place replacement of the {@link ConnectionServiceWrapper} for this Call.
     * Removes the call from its former {@link ConnectionServiceWrapper}, ensuring that the
     * ConnectionService is NOT unbound if the call count hits zero.
     * This is used by the {@link ConnectionServiceWrapper} when handling {@link Connection} and
     * {@link Conference} additions via a ConnectionManager.
     * The original {@link android.telecom.ConnectionService} will directly add external calls and
     * conferences to Telecom as well as the ConnectionManager, which will add to Telecom.  In these
     * cases since its first added to via the original CS, we want to change the CS responsible for
     * the call to the ConnectionManager rather than adding it again as another call/conference.
     *
     * @param service The new {@link ConnectionServiceWrapper}.
     */
    public void replaceConnectionService(ConnectionServiceWrapper service) {
        Preconditions.checkNotNull(service);

        if (mConnectionService != null) {
            ConnectionServiceWrapper serviceTemp = mConnectionService;
            mConnectionService = null;
            serviceTemp.removeCall(this);
            serviceTemp.decrementAssociatedCallCount(true /*isSuppressingUnbind*/);
        }

        service.incrementAssociatedCallCount();
        mConnectionService = service;
        mAnalytics.setCallConnectionService(service.getComponentName().flattenToShortString());
    }

    /**
     * Clears the associated connection service.
     */
    void clearConnectionService() {
        if (mConnectionService != null) {
            ConnectionServiceWrapper serviceTemp = mConnectionService;
            mConnectionService = null;
            serviceTemp.removeCall(this);

            // Decrementing the count can cause the service to unbind, which itself can trigger the
            // service-death code.  Since the service death code tries to clean up any associated
            // calls, we need to make sure to remove that information (e.g., removeCall()) before
            // we decrement. Technically, invoking removeCall() prior to decrementing is all that is
            // necessary, but cleaning up mConnectionService prior to triggering an unbind is good
            // to do.
            decrementAssociatedCallCount(serviceTemp);
        }
    }

    /**
     * Starts the create connection sequence. Upon completion, there should exist an active
     * connection through a connection service (or the call will have failed).
     *
     * @param phoneAccountRegistrar The phone account registrar.
     */
    void startCreateConnection(PhoneAccountRegistrar phoneAccountRegistrar) {
        if (mCreateConnectionProcessor != null) {
            Log.w(this, "mCreateConnectionProcessor in startCreateConnection is not null. This is" +
                    " due to a race between NewOutgoingCallIntentBroadcaster and " +
                    "phoneAccountSelected, but is harmlessly resolved by ignoring the second " +
                    "invocation.");
            return;
        }
        mCreateConnectionProcessor = new CreateConnectionProcessor(this, mRepository, this,
                phoneAccountRegistrar, mContext);
        mCreateConnectionProcessor.process();
    }

    @Override
    public void handleCreateConferenceSuccess(
            CallIdMapper idMapper,
            ParcelableConference conference) {
        Log.v(this, "handleCreateConferenceSuccessful %s", conference);
        setTargetPhoneAccount(conference.getPhoneAccount());
        setHandle(conference.getHandle(), conference.getHandlePresentation());

        setConnectionCapabilities(conference.getConnectionCapabilities());
        setConnectionProperties(conference.getConnectionProperties());
        setVideoProvider(conference.getVideoProvider());
        setVideoState(conference.getVideoState());
        setRingbackRequested(conference.isRingbackRequested());
        setStatusHints(conference.getStatusHints());
        putExtras(SOURCE_CONNECTION_SERVICE, conference.getExtras());

        switch (mCallDirection) {
            case CALL_DIRECTION_INCOMING:
                // Listeners (just CallsManager for now) will be responsible for checking whether
                // the call should be blocked.
                for (Listener l : mListeners) {
                    l.onSuccessfulIncomingCall(this);
                }
                break;
            case CALL_DIRECTION_OUTGOING:
                for (Listener l : mListeners) {
                    l.onSuccessfulOutgoingCall(this,
                            getStateFromConnectionState(conference.getState()));
                }
                break;
        }
    }

    @Override
    public void handleCreateConnectionSuccess(
            CallIdMapper idMapper,
            ParcelableConnection connection) {
        Log.v(this, "handleCreateConnectionSuccessful %s", connection);
        setTargetPhoneAccount(connection.getPhoneAccount());
        setHandle(connection.getHandle(), connection.getHandlePresentation());
        setCallerDisplayName(
                connection.getCallerDisplayName(), connection.getCallerDisplayNamePresentation());

        setConnectionCapabilities(connection.getConnectionCapabilities());
        setConnectionProperties(connection.getConnectionProperties());
        setIsVoipAudioMode(connection.getIsVoipAudioMode());
        setSupportedAudioRoutes(connection.getSupportedAudioRoutes());
        setVideoProvider(connection.getVideoProvider());
        setVideoState(connection.getVideoState());
        setRingbackRequested(connection.isRingbackRequested());
        setStatusHints(connection.getStatusHints());
        putExtras(SOURCE_CONNECTION_SERVICE, connection.getExtras());

        mConferenceableCalls.clear();
        for (String id : connection.getConferenceableConnectionIds()) {
            mConferenceableCalls.add(idMapper.getCall(id));
        }

        switch (mCallDirection) {
            case CALL_DIRECTION_INCOMING:
                setCallerNumberVerificationStatus(connection.getCallerNumberVerificationStatus());

                // Listeners (just CallsManager for now) will be responsible for checking whether
                // the call should be blocked.
                for (Listener l : mListeners) {
                    l.onSuccessfulIncomingCall(this);
                }
                break;
            case CALL_DIRECTION_OUTGOING:
                for (Listener l : mListeners) {
                    l.onSuccessfulOutgoingCall(this,
                            getStateFromConnectionState(connection.getState()));
                }
                break;
            case CALL_DIRECTION_UNKNOWN:
                for (Listener l : mListeners) {
                    l.onSuccessfulUnknownCall(this, getStateFromConnectionState(connection
                            .getState()));
                }
                break;
        }
    }

    @Override
    public void handleCreateConferenceFailure(DisconnectCause disconnectCause) {
        clearConnectionService();
        setDisconnectCause(disconnectCause);
        mCallsManager.markCallAsDisconnected(this, disconnectCause);

        switch (mCallDirection) {
            case CALL_DIRECTION_INCOMING:
                for (Listener listener : mListeners) {
                    listener.onFailedIncomingCall(this);
                }
                break;
            case CALL_DIRECTION_OUTGOING:
                for (Listener listener : mListeners) {
                    listener.onFailedOutgoingCall(this, disconnectCause);
                }
                break;
        }
    }

    @Override
    public void handleCreateConnectionFailure(DisconnectCause disconnectCause) {
        clearConnectionService();
        setDisconnectCause(disconnectCause);
        mCallsManager.markCallAsDisconnected(this, disconnectCause);

        switch (mCallDirection) {
            case CALL_DIRECTION_INCOMING:
                for (Listener listener : mListeners) {
                    listener.onFailedIncomingCall(this);
                }
                break;
            case CALL_DIRECTION_OUTGOING:
                for (Listener listener : mListeners) {
                    listener.onFailedOutgoingCall(this, disconnectCause);
                }
                break;
            case CALL_DIRECTION_UNKNOWN:
                for (Listener listener : mListeners) {
                    listener.onFailedUnknownCall(this);
                }
                break;
        }
    }

    /**
     * Plays the specified DTMF tone.
     */
    @VisibleForTesting
    public void playDtmfTone(char digit) {
        if (mConnectionService == null) {
            Log.w(this, "playDtmfTone() request on a call without a connection service.");
        } else {
            Log.i(this, "Send playDtmfTone to connection service for call %s", this);
            mConnectionService.playDtmfTone(this, digit);
            Log.addEvent(this, LogUtils.Events.START_DTMF, Log.pii(digit));
        }
        mPlayingDtmfTone = digit;
    }

    /**
     * Stops playing any currently playing DTMF tone.
     */
    @VisibleForTesting
    public void stopDtmfTone() {
        if (mConnectionService == null) {
            Log.w(this, "stopDtmfTone() request on a call without a connection service.");
        } else {
            Log.i(this, "Send stopDtmfTone to connection service for call %s", this);
            Log.addEvent(this, LogUtils.Events.STOP_DTMF);
            mConnectionService.stopDtmfTone(this);
        }
        mPlayingDtmfTone = NO_DTMF_TONE;
    }

    /**
     * @return {@code true} if a DTMF tone has been started via {@link #playDtmfTone(char)} but has
     * not been stopped via {@link #stopDtmfTone()}, {@code false} otherwise.
     */
    boolean isDtmfTonePlaying() {
        return mPlayingDtmfTone != NO_DTMF_TONE;
    }

    /**
     * Silences the ringer.
     */
    void silence() {
        if (mConnectionService == null) {
            Log.w(this, "silence() request on a call without a connection service.");
        } else {
            Log.i(this, "Send silence to connection service for call %s", this);
            Log.addEvent(this, LogUtils.Events.SILENCE);
            mConnectionService.silence(this);
        }
    }

    @VisibleForTesting
    public void disconnect() {
        disconnect(0);
    }

    @VisibleForTesting
    public void disconnect(String reason) {
        disconnect(0, reason);
    }

    /**
     * Attempts to disconnect the call through the connection service.
     */
    @VisibleForTesting
    public void disconnect(long disconnectionTimeout) {
        disconnect(disconnectionTimeout, "internal" /** reason */);
    }

    /**
     * Attempts to disconnect the call through the connection service.
     * @param reason the reason for the disconnect; used for logging purposes only.  In some cases
     *               this can be a package name if the disconnect was initiated through an API such
     *               as TelecomManager.
     */
    @VisibleForTesting
    public void disconnect(long disconnectionTimeout, String reason) {
        Log.addEvent(this, LogUtils.Events.REQUEST_DISCONNECT, reason);

        // Track that the call is now locally disconnecting.
        setLocallyDisconnecting(true);
        maybeSetCallAsDisconnectingChild();

        if (mState == CallState.NEW || mState == CallState.SELECT_PHONE_ACCOUNT ||
                mState == CallState.CONNECTING) {
            Log.v(this, "Aborting call %s", this);
            abort(disconnectionTimeout);
        } else if (mState != CallState.ABORTED && mState != CallState.DISCONNECTED) {
            if (mState == CallState.AUDIO_PROCESSING && !hasGoneActiveBefore()) {
                setOverrideDisconnectCauseCode(new DisconnectCause(DisconnectCause.REJECTED));
            } else if (mState == CallState.SIMULATED_RINGING) {
                // This is the case where the dialer calls disconnect() because the call timed out
                // or an emergency call was dialed while in this state.
                // Override the disconnect cause to MISSED
                setOverrideDisconnectCauseCode(new DisconnectCause(DisconnectCause.MISSED));
            }
            if (mConnectionService == null) {
                Log.e(this, new Exception(), "disconnect() request on a call without a"
                        + " connection service.");
            } else {
                Log.i(this, "Send disconnect to connection service for call: %s", this);
                // The call isn't officially disconnected until the connection service
                // confirms that the call was actually disconnected. Only then is the
                // association between call and connection service severed, see
                // {@link CallsManager#markCallAsDisconnected}.
                mConnectionService.disconnect(this);
            }
        }
    }

    void abort(long disconnectionTimeout) {
        if (mCreateConnectionProcessor != null &&
                !mCreateConnectionProcessor.isProcessingComplete()) {
            mCreateConnectionProcessor.abort();
        } else if (mState == CallState.NEW || mState == CallState.SELECT_PHONE_ACCOUNT
                || mState == CallState.CONNECTING) {
            if (disconnectionTimeout > 0) {
                // If the cancelation was from NEW_OUTGOING_CALL with a timeout of > 0
                // milliseconds, do not destroy the call.
                // Instead, we announce the cancellation and CallsManager handles
                // it through a timer. Since apps often cancel calls through NEW_OUTGOING_CALL and
                // then re-dial them quickly using a gateway, allowing the first call to end
                // causes jank. This timeout allows CallsManager to transition the first call into
                // the second call so that in-call only ever sees a single call...eliminating the
                // jank altogether. The app will also be able to set the timeout via an extra on
                // the ordered broadcast.
                for (Listener listener : mListeners) {
                    if (listener.onCanceledViaNewOutgoingCallBroadcast(
                            this, disconnectionTimeout)) {
                        // The first listener to handle this wins. A return value of true means that
                        // the listener will handle the disconnection process later and so we
                        // should not continue it here.
                        setLocallyDisconnecting(false);
                        return;
                    }
                }
            }

            handleCreateConnectionFailure(new DisconnectCause(DisconnectCause.CANCELED));
        } else {
            Log.v(this, "Cannot abort a call which is neither SELECT_PHONE_ACCOUNT or CONNECTING");
        }
    }

    /**
     * Answers the call if it is ringing.
     *
     * @param videoState The video state in which to answer the call.
     */
    @VisibleForTesting
    public void answer(int videoState) {
        // Check to verify that the call is still in the ringing state. A call can change states
        // between the time the user hits 'answer' and Telecom receives the command.
        if (isRinging("answer")) {
            if (!isVideoCallingSupportedByPhoneAccount() && VideoProfile.isVideo(videoState)) {
                // Video calling is not supported, yet the InCallService is attempting to answer as
                // video.  We will simply answer as audio-only.
                videoState = VideoProfile.STATE_AUDIO_ONLY;
            }
            // At this point, we are asking the connection service to answer but we don't assume
            // that it will work. Instead, we wait until confirmation from the connectino service
            // that the call is in a non-STATE_RINGING state before changing the UI. See
            // {@link ConnectionServiceAdapter#setActive} and other set* methods.
            if (mConnectionService != null) {
                mConnectionService.answer(this, videoState);
            } else {
                Log.e(this, new NullPointerException(),
                        "answer call failed due to null CS callId=%s", getId());
            }
            Log.addEvent(this, LogUtils.Events.REQUEST_ACCEPT);
        }
    }

    /**
     * Answers the call on the connectionservice side in order to start audio processing.
     *
     * This pathway keeps the call in the ANSWERED state until the connection service confirms the
     * answer, at which point we'll set it to AUDIO_PROCESSING. However, to prevent any other
     * components from seeing the churn between RINGING -> ANSWERED -> AUDIO_PROCESSING, we'll
     * refrain from tracking this call in CallsManager until we've stabilized in AUDIO_PROCESSING
     */
    public void answerForAudioProcessing() {
        if (mState != CallState.RINGING) {
            Log.w(this, "Trying to audio-process a non-ringing call: id=%s", mId);
            return;
        }

        if (mConnectionService != null) {
            mConnectionService.answer(this, VideoProfile.STATE_AUDIO_ONLY);
        } else {
            Log.e(this, new NullPointerException(),
                    "answer call (audio processing) failed due to null CS callId=%s", getId());
        }

        Log.addEvent(this, LogUtils.Events.REQUEST_PICKUP_FOR_AUDIO_PROCESSING);
    }

    public void setAudioProcessingRequestingApp(CharSequence appName) {
        mAudioProcessingRequestingApp = appName;
    }

    public CharSequence getAudioProcessingRequestingApp() {
        return mAudioProcessingRequestingApp;
    }

    /**
     * Deflects the call if it is ringing.
     *
     * @param address address to be deflected to.
     */
    @VisibleForTesting
    public void deflect(Uri address) {
        // Check to verify that the call is still in the ringing state. A call can change states
        // between the time the user hits 'deflect' and Telecomm receives the command.
        if (isRinging("deflect")) {
            // At this point, we are asking the connection service to deflect but we don't assume
            // that it will work. Instead, we wait until confirmation from the connection service
            // that the call is in a non-STATE_RINGING state before changing the UI. See
            // {@link ConnectionServiceAdapter#setActive} and other set* methods.
            mVideoStateHistory |= mVideoState;
            if (mConnectionService != null) {
                mConnectionService.deflect(this, address);
            } else {
                Log.e(this, new NullPointerException(),
                        "deflect call failed due to null CS callId=%s", getId());
            }
            Log.addEvent(this, LogUtils.Events.REQUEST_DEFLECT, Log.pii(address));
        }
    }

    /**
     * Rejects the call if it is ringing.
     *
     * @param rejectWithMessage Whether to send a text message as part of the call rejection.
     * @param textMessage An optional text message to send as part of the rejection.
     */
    @VisibleForTesting
    public void reject(boolean rejectWithMessage, String textMessage) {
        reject(rejectWithMessage, textMessage, "internal" /** reason */);
    }

    /**
     * Rejects the call if it is ringing.
     *
     * @param rejectWithMessage Whether to send a text message as part of the call rejection.
     * @param textMessage An optional text message to send as part of the rejection.
     * @param reason The reason for the reject; used for logging purposes.  May be a package name
     *               if the reject is initiated from an API such as TelecomManager.
     */
    @VisibleForTesting
    public void reject(boolean rejectWithMessage, String textMessage, String reason) {
        if (mState == CallState.SIMULATED_RINGING) {
            // This handles the case where the user manually rejects a call that's in simulated
            // ringing. Since the call is already active on the connectionservice side, we want to
            // hangup, not reject.
            setOverrideDisconnectCauseCode(new DisconnectCause(DisconnectCause.REJECTED));
            if (mConnectionService != null) {
                mConnectionService.disconnect(this);
            } else {
                Log.e(this, new NullPointerException(),
                        "reject call failed due to null CS callId=%s", getId());
            }
            Log.addEvent(this, LogUtils.Events.REQUEST_REJECT, reason);
        } else if (isRinging("reject")) {
            // Ensure video state history tracks video state at time of rejection.
            mVideoStateHistory |= mVideoState;

            if (mConnectionService != null) {
                mConnectionService.reject(this, rejectWithMessage, textMessage);
            } else {
                Log.e(this, new NullPointerException(),
                        "reject call failed due to null CS callId=%s", getId());
            }
            Log.addEvent(this, LogUtils.Events.REQUEST_REJECT, reason);
        }
    }

    /**
     * Reject this Telecom call with the user-indicated reason.
     * @param rejectReason The user-indicated reason fore rejecting the call.
     */
    public void reject(@android.telecom.Call.RejectReason int rejectReason) {
        if (mState == CallState.SIMULATED_RINGING) {
            // This handles the case where the user manually rejects a call that's in simulated
            // ringing. Since the call is already active on the connectionservice side, we want to
            // hangup, not reject.
            // Since its simulated reason we can't pass along the reject reason.
            setOverrideDisconnectCauseCode(new DisconnectCause(DisconnectCause.REJECTED));
            if (mConnectionService != null) {
                mConnectionService.disconnect(this);
            } else {
                Log.e(this, new NullPointerException(),
                        "reject call failed due to null CS callId=%s", getId());
            }
            Log.addEvent(this, LogUtils.Events.REQUEST_REJECT);
        } else if (isRinging("reject")) {
            // Ensure video state history tracks video state at time of rejection.
            mVideoStateHistory |= mVideoState;

            if (mConnectionService != null) {
                mConnectionService.rejectWithReason(this, rejectReason);
            } else {
                Log.e(this, new NullPointerException(),
                        "reject call failed due to null CS callId=%s", getId());
            }
            Log.addEvent(this, LogUtils.Events.REQUEST_REJECT, rejectReason);
        }
    }

    /**
     * Transfers the call if it is active or held.
     *
     * @param number number to be transferred to.
     * @param isConfirmationRequired whether for blind or assured transfer.
     */
    @VisibleForTesting
    public void transfer(Uri number, boolean isConfirmationRequired) {
        if (mState == CallState.ACTIVE || mState == CallState.ON_HOLD) {
            if (mConnectionService != null) {
                mConnectionService.transfer(this, number, isConfirmationRequired);
            } else {
                Log.e(this, new NullPointerException(),
                        "transfer call failed due to null CS callId=%s", getId());
            }
            Log.addEvent(this, LogUtils.Events.REQUEST_TRANSFER, Log.pii(number));
        }
    }

    /**
     * Transfers the call when this call is active and the other call is held.
     * This is for Consultative call transfer.
     *
     * @param otherCall The other {@link Call} to which this call will be transferred.
     */
    @VisibleForTesting
    public void transfer(Call otherCall) {
        if (mState == CallState.ACTIVE &&
                (otherCall != null && otherCall.getState() == CallState.ON_HOLD)) {
            if (mConnectionService != null) {
                mConnectionService.transfer(this, otherCall);
            } else {
                Log.e(this, new NullPointerException(),
                        "transfer call failed due to null CS callId=%s", getId());
            }
            Log.addEvent(this, LogUtils.Events.REQUEST_CONSULTATIVE_TRANSFER, otherCall);
        }
    }

    /**
     * Puts the call on hold if it is currently active.
     */
    @VisibleForTesting
    public void hold() {
        hold(null /* reason */);
    }

    public void hold(String reason) {
        if (mState == CallState.ACTIVE) {
            if (mConnectionService != null) {
                mConnectionService.hold(this);
            } else {
                Log.e(this, new NullPointerException(),
                        "hold call failed due to null CS callId=%s", getId());
            }
            Log.addEvent(this, LogUtils.Events.REQUEST_HOLD, reason);
        }
    }

    /**
     * Releases the call from hold if it is currently active.
     */
    @VisibleForTesting
    public void unhold() {
        unhold(null /* reason */);
    }

    public void unhold(String reason) {
        if (mState == CallState.ON_HOLD) {
            if (mConnectionService != null) {
                mConnectionService.unhold(this);
            } else {
                Log.e(this, new NullPointerException(),
                        "unhold call failed due to null CS callId=%s", getId());
            }
            Log.addEvent(this, LogUtils.Events.REQUEST_UNHOLD, reason);
        }
    }

    /** Checks if this is a live call or not. */
    @VisibleForTesting
    public boolean isAlive() {
        switch (mState) {
            case CallState.NEW:
            case CallState.RINGING:
            case CallState.ANSWERED:
            case CallState.DISCONNECTED:
            case CallState.ABORTED:
                return false;
            default:
                return true;
        }
    }

    @VisibleForTesting
    public boolean isActive() {
        return mState == CallState.ACTIVE;
    }

    Bundle getExtras() {
        return mExtras;
    }

    /**
     * Adds extras to the extras bundle associated with this {@link Call}.
     *
     * Note: this method needs to know the source of the extras change (see
     * {@link #SOURCE_CONNECTION_SERVICE}, {@link #SOURCE_INCALL_SERVICE}).  Extras changes which
     * originate from a connection service will only be notified to incall services.  Likewise,
     * changes originating from the incall services will only notify the connection service of the
     * change.
     *
     * @param source The source of the extras addition.
     * @param extras The extras.
     */
    public void putExtras(int source, Bundle extras) {
        if (extras == null) {
            return;
        }
        if (mExtras == null) {
            mExtras = new Bundle();
        }
        mExtras.putAll(extras);

        for (Listener l : mListeners) {
            l.onExtrasChanged(this, source, extras);
        }

        // If mExtra shows that the call using Volte, record it with mWasVolte
        if (mExtras.containsKey(TelecomManager.EXTRA_CALL_NETWORK_TYPE) &&
            mExtras.get(TelecomManager.EXTRA_CALL_NETWORK_TYPE)
                    .equals(TelephonyManager.NETWORK_TYPE_LTE)) {
            mWasVolte = true;
        }

        if (extras.containsKey(Connection.EXTRA_ORIGINAL_CONNECTION_ID)) {
            setOriginalConnectionId(extras.getString(Connection.EXTRA_ORIGINAL_CONNECTION_ID));
        }

        // The remote connection service API can track the phone account which was originally
        // requested to create a connection via the remote connection service API; we store that so
        // we have some visibility into how a call was actually placed.
        if (mExtras.containsKey(Connection.EXTRA_REMOTE_PHONE_ACCOUNT_HANDLE)) {
            setRemotePhoneAccountHandle(extras.getParcelable(
                    Connection.EXTRA_REMOTE_PHONE_ACCOUNT_HANDLE));
        }

        // If the change originated from an InCallService, notify the connection service.
        if (source == SOURCE_INCALL_SERVICE) {
            if (mConnectionService != null) {
                mConnectionService.onExtrasChanged(this, mExtras);
            } else {
                Log.e(this, new NullPointerException(),
                        "putExtras failed due to null CS callId=%s", getId());
            }
        }
    }

    /**
     * Removes extras from the extras bundle associated with this {@link Call}.
     *
     * Note: this method needs to know the source of the extras change (see
     * {@link #SOURCE_CONNECTION_SERVICE}, {@link #SOURCE_INCALL_SERVICE}).  Extras changes which
     * originate from a connection service will only be notified to incall services.  Likewise,
     * changes originating from the incall services will only notify the connection service of the
     * change.
     *
     * @param source The source of the extras removal.
     * @param keys The extra keys to remove.
     */
    void removeExtras(int source, List<String> keys) {
        if (mExtras == null) {
            return;
        }
        for (String key : keys) {
            mExtras.remove(key);
        }

        for (Listener l : mListeners) {
            l.onExtrasRemoved(this, source, keys);
        }

        // If the change originated from an InCallService, notify the connection service.
        if (source == SOURCE_INCALL_SERVICE) {
            if (mConnectionService != null) {
                mConnectionService.onExtrasChanged(this, mExtras);
            } else {
                Log.e(this, new NullPointerException(),
                        "removeExtras failed due to null CS callId=%s", getId());
            }
        }
    }

    @VisibleForTesting
    public Bundle getIntentExtras() {
        return mIntentExtras;
    }

    void setIntentExtras(Bundle extras) {
        mIntentExtras = extras;
    }

    public Intent getOriginalCallIntent() {
        return mOriginalCallIntent;
    }

    public void setOriginalCallIntent(Intent intent) {
        mOriginalCallIntent = intent;
    }

    /**
     * @return the uri of the contact associated with this call.
     */
    @VisibleForTesting
    public Uri getContactUri() {
        if (mCallerInfo == null || !mCallerInfo.contactExists) {
            return getHandle();
        }
        return Contacts.getLookupUri(mCallerInfo.getContactId(), mCallerInfo.lookupKey);
    }

    Uri getRingtone() {
        return mCallerInfo == null ? null : mCallerInfo.contactRingtoneUri;
    }

    void onPostDialWait(String remaining) {
        for (Listener l : mListeners) {
            l.onPostDialWait(this, remaining);
        }
    }

    void onPostDialChar(char nextChar) {
        for (Listener l : mListeners) {
            l.onPostDialChar(this, nextChar);
        }
    }

    void postDialContinue(boolean proceed) {
        if (mConnectionService != null) {
            mConnectionService.onPostDialContinue(this, proceed);
        } else {
            Log.e(this, new NullPointerException(),
                    "postDialContinue failed due to null CS callId=%s", getId());
        }
    }

    void conferenceWith(Call otherCall) {
        if (mConnectionService == null) {
            Log.w(this, "conference requested on a call without a connection service.");
        } else {
            Log.addEvent(this, LogUtils.Events.CONFERENCE_WITH, otherCall);
            mConnectionService.conference(this, otherCall);
        }
    }

    void splitFromConference() {
        if (mConnectionService == null) {
            Log.w(this, "splitting from conference call without a connection service");
        } else {
            Log.addEvent(this, LogUtils.Events.SPLIT_FROM_CONFERENCE);
            mConnectionService.splitFromConference(this);
        }
    }

    @VisibleForTesting
    public void mergeConference() {
        if (mConnectionService == null) {
            Log.w(this, "merging conference calls without a connection service.");
        } else if (can(Connection.CAPABILITY_MERGE_CONFERENCE)) {
            Log.addEvent(this, LogUtils.Events.CONFERENCE_WITH);
            mConnectionService.mergeConference(this);
            mWasConferencePreviouslyMerged = true;
        }
    }

    @VisibleForTesting
    public void swapConference() {
        if (mConnectionService == null) {
            Log.w(this, "swapping conference calls without a connection service.");
        } else if (can(Connection.CAPABILITY_SWAP_CONFERENCE)) {
            Log.addEvent(this, LogUtils.Events.SWAP);
            mConnectionService.swapConference(this);
            switch (mChildCalls.size()) {
                case 1:
                    mConferenceLevelActiveCall = mChildCalls.get(0);
                    break;
                case 2:
                    // swap
                    mConferenceLevelActiveCall = mChildCalls.get(0) == mConferenceLevelActiveCall ?
                            mChildCalls.get(1) : mChildCalls.get(0);
                    break;
                default:
                    // For anything else 0, or 3+, set it to null since it is impossible to tell.
                    mConferenceLevelActiveCall = null;
                    break;
            }
            for (Listener l : mListeners) {
                l.onCdmaConferenceSwap(this);
            }
        }
    }

    public void addConferenceParticipants(List<Uri> participants) {
        if (mConnectionService == null) {
            Log.w(this, "adding conference participants without a connection service.");
        } else if (can(Connection.CAPABILITY_ADD_PARTICIPANT)) {
            Log.addEvent(this, LogUtils.Events.ADD_PARTICIPANT);
            mConnectionService.addConferenceParticipants(this, participants);
        }
    }

    /**
     * Initiates a request to the connection service to pull this call.
     * <p>
     * This method can only be used for calls that have the
     * {@link android.telecom.Connection#CAPABILITY_CAN_PULL_CALL} capability and
     * {@link android.telecom.Connection#PROPERTY_IS_EXTERNAL_CALL} property set.
     * <p>
     * An external call is a representation of a call which is taking place on another device
     * associated with a PhoneAccount on this device.  Issuing a request to pull the external call
     * tells the {@link android.telecom.ConnectionService} that it should move the call from the
     * other device to this one.  An example of this is the IMS multi-endpoint functionality.  A
     * user may have two phones with the same phone number.  If the user is engaged in an active
     * call on their first device, the network will inform the second device of that ongoing call in
     * the form of an external call.  The user may wish to continue their conversation on the second
     * device, so will issue a request to pull the call to the second device.
     * <p>
     * Requests to pull a call which is not external, or a call which is not pullable are ignored.
     * If there is an ongoing emergency call, pull requests are also ignored.
     */
    public void pullExternalCall() {
        if (mConnectionService == null) {
            Log.w(this, "pulling a call without a connection service.");
        }

        if (!hasProperty(Connection.PROPERTY_IS_EXTERNAL_CALL)) {
            Log.w(this, "pullExternalCall - call %s is not an external call.", mId);
            return;
        }

        if (!can(Connection.CAPABILITY_CAN_PULL_CALL)) {
            Log.w(this, "pullExternalCall - call %s is external but cannot be pulled.", mId);
            return;
        }

        if (mCallsManager.isInEmergencyCall()) {
            Log.w(this, "pullExternalCall = pullExternalCall - call %s is external but can not be"
                    + " pulled while an emergency call is in progress.", mId);
            mToastFactory.makeText(mContext, R.string.toast_emergency_can_not_pull_call,
                    Toast.LENGTH_LONG).show();
            return;
        }

        Log.addEvent(this, LogUtils.Events.REQUEST_PULL);
        mConnectionService.pullExternalCall(this);
    }

    /**
     * Sends a call event to the {@link ConnectionService} for this call. This function is
     * called for event other than {@link Call#EVENT_REQUEST_HANDOVER}
     *
     * @param event The call event.
     * @param extras Associated extras.
     */
    public void sendCallEvent(String event, Bundle extras) {
        sendCallEvent(event, 0/*For Event != EVENT_REQUEST_HANDOVER*/, extras);
    }

    /**
     * Sends a call event to the {@link ConnectionService} for this call.
     *
     * See {@link Call#sendCallEvent(String, Bundle)}.
     *
     * @param event The call event.
     * @param targetSdkVer SDK version of the app calling this api
     * @param extras Associated extras.
     */
    public void sendCallEvent(String event, int targetSdkVer, Bundle extras) {
        if (mConnectionService != null) {
            if (android.telecom.Call.EVENT_REQUEST_HANDOVER.equals(event)) {
                if (targetSdkVer > Build.VERSION_CODES.P) {
                    Log.e(this, new Exception(), "sendCallEvent failed. Use public api handoverTo" +
                            " for API > 28(P)");
                    // Event-based Handover APIs are deprecated, so inform the user.
                    mHandler.post(new Runnable() {
                        @Override
                        public void run() {
                            mToastFactory.makeText(mContext,
                                    "WARNING: Event-based handover APIs are deprecated and will no"
                                            + " longer function in Android Q.",
                                    Toast.LENGTH_LONG).show();
                        }
                    });

                    // Uncomment and remove toast at feature complete: return;
                }

                // Handover requests are targeted at Telecom, not the ConnectionService.
                if (extras == null) {
                    Log.w(this, "sendCallEvent: %s event received with null extras.",
                            android.telecom.Call.EVENT_REQUEST_HANDOVER);
                    mConnectionService.sendCallEvent(this,
                            android.telecom.Call.EVENT_HANDOVER_FAILED, null);
                    return;
                }
                Parcelable parcelable = extras.getParcelable(
                        android.telecom.Call.EXTRA_HANDOVER_PHONE_ACCOUNT_HANDLE);
                if (!(parcelable instanceof PhoneAccountHandle) || parcelable == null) {
                    Log.w(this, "sendCallEvent: %s event received with invalid handover acct.",
                            android.telecom.Call.EVENT_REQUEST_HANDOVER);
                    mConnectionService.sendCallEvent(this,
                            android.telecom.Call.EVENT_HANDOVER_FAILED, null);
                    return;
                }
                PhoneAccountHandle phoneAccountHandle = (PhoneAccountHandle) parcelable;
                int videoState = extras.getInt(android.telecom.Call.EXTRA_HANDOVER_VIDEO_STATE,
                        VideoProfile.STATE_AUDIO_ONLY);
                Parcelable handoverExtras = extras.getParcelable(
                        android.telecom.Call.EXTRA_HANDOVER_EXTRAS);
                Bundle handoverExtrasBundle = null;
                if (handoverExtras instanceof Bundle) {
                    handoverExtrasBundle = (Bundle) handoverExtras;
                }
                requestHandover(phoneAccountHandle, videoState, handoverExtrasBundle, true);
            } else {
                Log.addEvent(this, LogUtils.Events.CALL_EVENT, event);
                mConnectionService.sendCallEvent(this, event, extras);
            }
        } else {
            Log.e(this, new NullPointerException(),
                    "sendCallEvent failed due to null CS callId=%s", getId());
        }
    }

    /**
     * Initiates a handover of this Call to the {@link ConnectionService} identified
     * by destAcct.
     * @param destAcct ConnectionService to which the call should be handed over.
     * @param videoState The video state desired after the handover.
     * @param extras Extra information to be passed to ConnectionService
     */
    public void handoverTo(PhoneAccountHandle destAcct, int videoState, Bundle extras) {
        requestHandover(destAcct, videoState, extras, false);
    }

    /**
     * Sets this {@link Call} to has the specified {@code parentCall}.  Also sets the parent to
     * have this call as a child.
     * @param parentCall
     */
    void setParentAndChildCall(Call parentCall) {
        boolean isParentChanging = (mParentCall != parentCall);
        setParentCall(parentCall);
        setChildOf(parentCall);
        if (isParentChanging) {
            notifyParentChanged(parentCall);
        }
    }

    /**
     * Notifies listeners when the parent call changes.
     * Used by {@link #setParentAndChildCall(Call)}, and in {@link CallsManager}.
     * @param parentCall The new parent call for this call.
     */
    void notifyParentChanged(Call parentCall) {
        Log.addEvent(this, LogUtils.Events.SET_PARENT, parentCall);
        for (Listener l : mListeners) {
            l.onParentChanged(this);
        }
    }

    /**
     * Unlike {@link #setParentAndChildCall(Call)}, only sets the parent call but does NOT set
     * the child.
     * TODO: This is only required when adding existing connections as a workaround so that we
     * can avoid sending the "onParentChanged" callback until later.
     * @param parentCall The new parent call.
     */
    void setParentCall(Call parentCall) {
        if (parentCall == this) {
            Log.e(this, new Exception(), "setting the parent to self");
            return;
        }
        if (parentCall == mParentCall) {
            // nothing to do
            return;
        }
        if (mParentCall != null) {
            mParentCall.removeChildCall(this);
        }
        mParentCall = parentCall;
    }

    /**
     * To be called after {@link #setParentCall(Call)} to complete setting the parent by adding
     * this call as a child of another call.
     * <p>
     * Note: if using this method alone, the caller must call {@link #notifyParentChanged(Call)} to
     * ensure the InCall UI is updated with the change in parent.
     * @param parentCall The new parent for this call.
     */
    public void setChildOf(Call parentCall) {
        if (parentCall != null && !parentCall.getChildCalls().contains(this)) {
            parentCall.addChildCall(this);
        }
    }

    void setConferenceableCalls(List<Call> conferenceableCalls) {
        mConferenceableCalls.clear();
        mConferenceableCalls.addAll(conferenceableCalls);

        for (Listener l : mListeners) {
            l.onConferenceableCallsChanged(this);
        }
    }

    @VisibleForTesting
    public List<Call> getConferenceableCalls() {
        return mConferenceableCalls;
    }

    @VisibleForTesting
    public boolean can(int capability) {
        return (getConnectionCapabilities() & capability) == capability;
    }

    @VisibleForTesting
    public boolean hasProperty(int property) {
        return (mConnectionProperties & property) == property;
    }

    private void addChildCall(Call call) {
        if (!mChildCalls.contains(call)) {
            mHadChildren = true;
            // Set the pseudo-active call to the latest child added to the conference.
            // See definition of mConferenceLevelActiveCall for more detail.
            mConferenceLevelActiveCall = call;
            mChildCalls.add(call);

            // When adding a child, we will potentially adjust the various times from the calls
            // based on the children being added.  This ensures the parent of the conference has a
            // connect time reflective of all the children added.
            maybeAdjustConnectTime(call);

            Log.addEvent(this, LogUtils.Events.ADD_CHILD, call);

            for (Listener l : mListeners) {
                l.onChildrenChanged(this);
            }
        }
    }

    /**
     * Potentially adjust the connect and creation time of this call based on another one.
     * Ensures that if the other call has an earlier connect time that we adjust the connect time of
     * this call to match.
     * <p>
     * This is important for conference calls; as we add children to the conference we need to
     * ensure that earlier connect time is reflected on the conference.  In the past this
     * was just done in {@link ParcelableCallUtils} when parceling the calls to the UI, but that
     * approach would not reflect the right time on the parent as children disconnect.
     *
     * @param call the call to potentially use to adjust connect time.
     */
    private void maybeAdjustConnectTime(@NonNull Call call) {
        long childConnectTimeMillis = call.getConnectTimeMillis();
        long currentConnectTimeMillis = getConnectTimeMillis();
        // Conference calls typically have a 0 connect time, so we will replace the current connect
        // time if its zero also.
        if (childConnectTimeMillis != 0
                && (currentConnectTimeMillis == 0
                || childConnectTimeMillis < getConnectTimeMillis())) {
            setConnectTimeMillis(childConnectTimeMillis);
        }
    }

    private void removeChildCall(Call call) {
        if (mChildCalls.remove(call)) {
            Log.addEvent(this, LogUtils.Events.REMOVE_CHILD, call);
            for (Listener l : mListeners) {
                l.onChildrenChanged(this);
            }
        }
    }

    /**
     * Return whether the user can respond to this {@code Call} via an SMS message.
     *
     * @return true if the "Respond via SMS" feature should be enabled
     * for this incoming call.
     *
     * The general rule is that we *do* allow "Respond via SMS" except for
     * the few (relatively rare) cases where we know for sure it won't
     * work, namely:
     *   - a bogus or blank incoming number
     *   - a call from a SIP address
     *   - a "call presentation" that doesn't allow the number to be revealed
     *
     * In all other cases, we allow the user to respond via SMS.
     *
     * Note that this behavior isn't perfect; for example we have no way
     * to detect whether the incoming call is from a landline (with most
     * networks at least), so we still enable this feature even though
     * SMSes to that number will silently fail.
     */
    public boolean isRespondViaSmsCapable() {
        if (mState != CallState.RINGING) {
            return false;
        }

        if (getHandle() == null) {
            // No incoming number known or call presentation is "PRESENTATION_RESTRICTED", in
            // other words, the user should not be able to see the incoming phone number.
            return false;
        }

        if (mPhoneNumberUtilsAdapter.isUriNumber(getHandle().toString())) {
            // The incoming number is actually a URI (i.e. a SIP address),
            // not a regular PSTN phone number, and we can't send SMSes to
            // SIP addresses.
            // (TODO: That might still be possible eventually, though. Is
            // there some SIP-specific equivalent to sending a text message?)
            return false;
        }

        // Is there a valid SMS application on the phone?
        if (mContext.getSystemService(TelephonyManager.class)
                .getAndUpdateDefaultRespondViaMessageApplication() == null) {
            return false;
        }

        // TODO: with some carriers (in certain countries) you *can* actually
        // tell whether a given number is a mobile phone or not. So in that
        // case we could potentially return false here if the incoming call is
        // from a land line.

        // If none of the above special cases apply, it's OK to enable the
        // "Respond via SMS" feature.
        return true;
    }

    List<String> getCannedSmsResponses() {
        return mCannedSmsResponses;
    }

    /**
     * We need to make sure that before we move a call to the disconnected state, it no
     * longer has any parent/child relationships.  We want to do this to ensure that the InCall
     * Service always has the right data in the right order.  We also want to do it in telecom so
     * that the insurance policy lives in the framework side of things.
     */
    private void fixParentAfterDisconnect() {
        setParentAndChildCall(null);
    }

    /**
     * @return True if the call is ringing, else logs the action name.
     */
    private boolean isRinging(String actionName) {
        if (mState == CallState.RINGING || mState == CallState.ANSWERED) {
            return true;
        }

        Log.i(this, "Request to %s a non-ringing call %s", actionName, this);
        return false;
    }

    @SuppressWarnings("rawtypes")
    private void decrementAssociatedCallCount(ServiceBinder binder) {
        if (binder != null) {
            binder.decrementAssociatedCallCount();
        }
    }

    /**
     * Looks up contact information based on the current handle.
     */
    private void startCallerInfoLookup() {
        mCallerInfo = null;
        mCallsManager.getCallerInfoLookupHelper().startLookup(mHandle, mCallerInfoQueryListener);
    }

    /**
     * Saves the specified caller info if the specified token matches that of the last query
     * that was made.
     *
     * @param callerInfo The new caller information to set.
     */
    private void setCallerInfo(Uri handle, CallerInfo callerInfo) {
        Trace.beginSection("setCallerInfo");
        if (callerInfo == null) {
            Log.i(this, "CallerInfo lookup returned null, skipping update");
            return;
        }

        if ((handle != null) && !handle.equals(mHandle)) {
            Log.i(this, "setCallerInfo received stale caller info for an old handle. Ignoring.");
            return;
        }

        mCallerInfo = callerInfo;
        Log.i(this, "CallerInfo received for %s: %s", Log.piiHandle(mHandle), callerInfo);

        if (mCallerInfo.getContactDisplayPhotoUri() == null ||
                mCallerInfo.cachedPhotoIcon != null || mCallerInfo.cachedPhoto != null) {
            for (Listener l : mListeners) {
                l.onCallerInfoChanged(this);
            }
        }

        Trace.endSection();
    }

    public CallerInfo getCallerInfo() {
        return mCallerInfo;
    }

    private void maybeLoadCannedSmsResponses() {
        if (mCallDirection == CALL_DIRECTION_INCOMING
                && isRespondViaSmsCapable()
                && !mCannedSmsResponsesLoadingStarted) {
            Log.d(this, "maybeLoadCannedSmsResponses: starting task to load messages");
            mCannedSmsResponsesLoadingStarted = true;
            mCallsManager.getRespondViaSmsManager().loadCannedTextMessages(
                    new Response<Void, List<String>>() {
                        @Override
                        public void onResult(Void request, List<String>... result) {
                            if (result.length > 0) {
                                Log.d(this, "maybeLoadCannedSmsResponses: got %s", result[0]);
                                mCannedSmsResponses = result[0];
                                for (Listener l : mListeners) {
                                    l.onCannedSmsResponsesLoaded(Call.this);
                                }
                            }
                        }

                        @Override
                        public void onError(Void request, int code, String msg) {
                            Log.w(Call.this, "Error obtaining canned SMS responses: %d %s", code,
                                    msg);
                        }
                    },
                    mContext
            );
        } else {
            Log.d(this, "maybeLoadCannedSmsResponses: doing nothing");
        }
    }

    /**
     * Sets speakerphone option on when call begins.
     */
    public void setStartWithSpeakerphoneOn(boolean startWithSpeakerphone) {
        mSpeakerphoneOn = startWithSpeakerphone;
    }

    /**
     * Returns speakerphone option.
     *
     * @return Whether or not speakerphone should be set automatically when call begins.
     */
    public boolean getStartWithSpeakerphoneOn() {
        return mSpeakerphoneOn;
    }

    public void setRequestedToStartWithRtt() {
        mDidRequestToStartWithRtt = true;
    }

    public void stopRtt() {
        if (mConnectionService != null) {
            mConnectionService.stopRtt(this);
        } else {
            // If this gets called by the in-call app before the connection service is set, we'll
            // just ignore it since it's really not supposed to happen.
            Log.w(this, "stopRtt() called before connection service is set.");
        }
    }

    public void sendRttRequest() {
        createRttStreams();
        mConnectionService.startRtt(this, getInCallToCsRttPipeForCs(), getCsToInCallRttPipeForCs());
    }

    private boolean areRttStreamsInitialized() {
        return mInCallToConnectionServiceStreams != null
                && mConnectionServiceToInCallStreams != null;
    }

    public void createRttStreams() {
        if (!areRttStreamsInitialized()) {
            Log.i(this, "Initializing RTT streams");
            try {
                mInCallToConnectionServiceStreams = ParcelFileDescriptor.createReliablePipe();
                mConnectionServiceToInCallStreams = ParcelFileDescriptor.createReliablePipe();
            } catch (IOException e) {
                Log.e(this, e, "Failed to create pipes for RTT call.");
            }
        }
    }

    public void onRttConnectionFailure(int reason) {
        Log.i(this, "Got RTT initiation failure with reason %d", reason);
        for (Listener l : mListeners) {
            l.onRttInitiationFailure(this, reason);
        }
    }

    public void onRemoteRttRequest() {
        if (isRttCall()) {
            Log.w(this, "Remote RTT request on a call that's already RTT");
            return;
        }

        mPendingRttRequestId = mCallsManager.getNextRttRequestId();
        for (Listener l : mListeners) {
            l.onRemoteRttRequest(this, mPendingRttRequestId);
        }
    }

    public void handleRttRequestResponse(int id, boolean accept) {
        if (mPendingRttRequestId == INVALID_RTT_REQUEST_ID) {
            Log.w(this, "Response received to a nonexistent RTT request: %d", id);
            return;
        }
        if (id != mPendingRttRequestId) {
            Log.w(this, "Response ID %d does not match expected %d", id, mPendingRttRequestId);
            return;
        }
        if (accept) {
            createRttStreams();
            Log.i(this, "RTT request %d accepted.", id);
            mConnectionService.respondToRttRequest(
                    this, getInCallToCsRttPipeForCs(), getCsToInCallRttPipeForCs());
        } else {
            Log.i(this, "RTT request %d rejected.", id);
            mConnectionService.respondToRttRequest(this, null, null);
        }
    }

    public boolean isRttCall() {
        return (mConnectionProperties & Connection.PROPERTY_IS_RTT) == Connection.PROPERTY_IS_RTT;
    }

    public boolean wasEverRttCall() {
        return mWasEverRtt;
    }

    public ParcelFileDescriptor getCsToInCallRttPipeForCs() {
        return mConnectionServiceToInCallStreams == null ? null
                : mConnectionServiceToInCallStreams[RTT_PIPE_WRITE_SIDE_INDEX];
    }

    public ParcelFileDescriptor getInCallToCsRttPipeForCs() {
        return mInCallToConnectionServiceStreams == null ? null
                : mInCallToConnectionServiceStreams[RTT_PIPE_READ_SIDE_INDEX];
    }

    public ParcelFileDescriptor getCsToInCallRttPipeForInCall() {
        return mConnectionServiceToInCallStreams == null ? null
                : mConnectionServiceToInCallStreams[RTT_PIPE_READ_SIDE_INDEX];
    }

    public ParcelFileDescriptor getInCallToCsRttPipeForInCall() {
        return mInCallToConnectionServiceStreams == null ? null
                : mInCallToConnectionServiceStreams[RTT_PIPE_WRITE_SIDE_INDEX];
    }

    public int getRttMode() {
        return mRttMode;
    }

    /**
     * Sets a video call provider for the call.
     */
    public void setVideoProvider(IVideoProvider videoProvider) {
        Log.v(this, "setVideoProvider");

        if (mVideoProviderProxy != null) {
            mVideoProviderProxy.clearVideoCallback();
            mVideoProviderProxy = null;
        }

        if (videoProvider != null ) {
            try {
                mVideoProviderProxy = new VideoProviderProxy(mLock, videoProvider, this,
                        mCallsManager);
            } catch (RemoteException ignored) {
                // Ignore RemoteException.
            }
        }

        mVideoProvider = videoProvider;

        for (Listener l : mListeners) {
            l.onVideoCallProviderChanged(Call.this);
        }
    }

    /**
     * @return The {@link Connection.VideoProvider} binder.
     */
    public IVideoProvider getVideoProvider() {
        if (mVideoProviderProxy == null) {
            return null;
        }

        return mVideoProviderProxy.getInterface();
    }

    /**
     * @return The {@link VideoProviderProxy} for this call.
     */
    public VideoProviderProxy getVideoProviderProxy() {
        return mVideoProviderProxy;
    }

    /**
     * The current video state for the call.
     * See {@link VideoProfile} for a list of valid video states.
     */
    public int getVideoState() {
        return mVideoState;
    }

    /**
     * Returns the video states which were applicable over the duration of a call.
     * See {@link VideoProfile} for a list of valid video states.
     *
     * @return The video states applicable over the duration of the call.
     */
    public int getVideoStateHistory() {
        return mVideoStateHistory;
    }

    /**
     * Determines the current video state for the call.
     * For an outgoing call determines the desired video state for the call.
     * Valid values: see {@link VideoProfile}
     *
     * @param videoState The video state for the call.
     */
    public void setVideoState(int videoState) {
        // If the phone account associated with this call does not support video calling, then we
        // will automatically set the video state to audio-only.
        if (!isVideoCallingSupportedByPhoneAccount()) {
            Log.d(this, "setVideoState: videoState=%s defaulted to audio (video not supported)",
                    VideoProfile.videoStateToString(videoState));
            videoState = VideoProfile.STATE_AUDIO_ONLY;
        }

        // Track Video State history during the duration of the call.
        // Only update the history when the call is active or disconnected. This ensures we do
        // not include the video state history when:
        // - Call is incoming (but not answered).
        // - Call it outgoing (but not answered).
        // We include the video state when disconnected to ensure that rejected calls reflect the
        // appropriate video state.
        // For all other times we add to the video state history, see #setState.
        if (isActive() || getState() == CallState.DISCONNECTED) {
            mVideoStateHistory = mVideoStateHistory | videoState;
        }

        int previousVideoState = mVideoState;
        mVideoState = videoState;
        if (mVideoState != previousVideoState) {
            Log.addEvent(this, LogUtils.Events.VIDEO_STATE_CHANGED,
                    VideoProfile.videoStateToString(videoState));
            for (Listener l : mListeners) {
                l.onVideoStateChanged(this, previousVideoState, mVideoState);
            }
        }

        if (VideoProfile.isVideo(videoState)) {
            mAnalytics.setCallIsVideo(true);
        }
    }

    public boolean getIsVoipAudioMode() {
        return mIsVoipAudioMode;
    }

    public void setIsVoipAudioMode(boolean audioModeIsVoip) {
        mIsVoipAudioMode = audioModeIsVoip;
        for (Listener l : mListeners) {
            l.onIsVoipAudioModeChanged(this);
        }
    }

    public StatusHints getStatusHints() {
        return mStatusHints;
    }

    public void setStatusHints(StatusHints statusHints) {
        mStatusHints = statusHints;
        for (Listener l : mListeners) {
            l.onStatusHintsChanged(this);
        }
    }

    public boolean isUnknown() {
        return mCallDirection == CALL_DIRECTION_UNKNOWN;
    }

    /**
     * Determines if this call is in a disconnecting state.
     *
     * @return {@code true} if this call is locally disconnecting.
     */
    public boolean isLocallyDisconnecting() {
        return mIsLocallyDisconnecting;
    }

    /**
     * Sets whether this call is in a disconnecting state.
     *
     * @param isLocallyDisconnecting {@code true} if this call is locally disconnecting.
     */
    private void setLocallyDisconnecting(boolean isLocallyDisconnecting) {
        mIsLocallyDisconnecting = isLocallyDisconnecting;
    }

    /**
     * @return user handle of user initiating the outgoing call.
     */
    public UserHandle getInitiatingUser() {
        return mInitiatingUser;
    }

    /**
     * Set the user handle of user initiating the outgoing call.
     * @param initiatingUser
     */
    public void setInitiatingUser(UserHandle initiatingUser) {
        Preconditions.checkNotNull(initiatingUser);
        mInitiatingUser = initiatingUser;
    }

    static int getStateFromConnectionState(int state) {
        switch (state) {
            case Connection.STATE_INITIALIZING:
                return CallState.CONNECTING;
            case Connection.STATE_ACTIVE:
                return CallState.ACTIVE;
            case Connection.STATE_DIALING:
                return CallState.DIALING;
            case Connection.STATE_PULLING_CALL:
                return CallState.PULLING;
            case Connection.STATE_DISCONNECTED:
                return CallState.DISCONNECTED;
            case Connection.STATE_HOLDING:
                return CallState.ON_HOLD;
            case Connection.STATE_NEW:
                return CallState.NEW;
            case Connection.STATE_RINGING:
                return CallState.RINGING;
        }
        return CallState.DISCONNECTED;
    }

    /**
     * Determines if this call is in disconnected state and waiting to be destroyed.
     *
     * @return {@code true} if this call is disconected.
     */
    public boolean isDisconnected() {
        return (getState() == CallState.DISCONNECTED || getState() == CallState.ABORTED);
    }

    /**
     * Determines if this call has just been created and has not been configured properly yet.
     *
     * @return {@code true} if this call is new.
     */
    public boolean isNew() {
        return getState() == CallState.NEW;
    }

    /**
     * Sets the call data usage for the call.
     *
     * @param callDataUsage The new call data usage (in bytes).
     */
    public void setCallDataUsage(long callDataUsage) {
        mCallDataUsage = callDataUsage;
    }

    /**
     * Returns the call data usage for the call.
     *
     * @return The call data usage (in bytes).
     */
    public long getCallDataUsage() {
        return mCallDataUsage;
    }

    public void setRttMode(int mode) {
        mRttMode = mode;
        // TODO: hook this up to CallAudioManager
    }

    /**
     * Returns true if the call is outgoing and the NEW_OUTGOING_CALL ordered broadcast intent
     * has come back to telecom and was processed.
     */
    public boolean isNewOutgoingCallIntentBroadcastDone() {
        return mIsNewOutgoingCallIntentBroadcastDone;
    }

    public void setNewOutgoingCallIntentBroadcastIsDone() {
        mIsNewOutgoingCallIntentBroadcastDone = true;
    }

    /**
     * Determines if the call has been held by the remote party.
     *
     * @return {@code true} if the call is remotely held, {@code false} otherwise.
     */
    public boolean isRemotelyHeld() {
        return mIsRemotelyHeld;
    }

    /**
     * Handles Connection events received from a {@link ConnectionService}.
     *
     * @param event The event.
     * @param extras The extras.
     */
    public void onConnectionEvent(String event, Bundle extras) {
        Log.addEvent(this, LogUtils.Events.CONNECTION_EVENT, event);
        if (Connection.EVENT_ON_HOLD_TONE_START.equals(event)) {
            mIsRemotelyHeld = true;
            Log.addEvent(this, LogUtils.Events.REMOTELY_HELD);
            // Inform listeners of the fact that a call hold tone was received.  This will trigger
            // the CallAudioManager to play a tone via the InCallTonePlayer.
            for (Listener l : mListeners) {
                l.onHoldToneRequested(this);
            }
        } else if (Connection.EVENT_ON_HOLD_TONE_END.equals(event)) {
            mIsRemotelyHeld = false;
            Log.addEvent(this, LogUtils.Events.REMOTELY_UNHELD);
            for (Listener l : mListeners) {
                l.onHoldToneRequested(this);
            }
        } else if (Connection.EVENT_CALL_HOLD_FAILED.equals(event)) {
            for (Listener l : mListeners) {
                l.onCallHoldFailed(this);
            }
        } else if (Connection.EVENT_CALL_SWITCH_FAILED.equals(event)) {
            for (Listener l : mListeners) {
                l.onCallSwitchFailed(this);
            }
        } else {
            for (Listener l : mListeners) {
                l.onConnectionEvent(this, event, extras);
            }
        }
    }

    /**
     * Notifies interested parties that the handover has completed.
     * Notifies:
     * 1. {@link InCallController} which communicates this to the
     * {@link android.telecom.InCallService} via {@link Listener#onHandoverComplete()}.
     * 2. {@link ConnectionServiceWrapper} which informs the {@link android.telecom.Connection} of
     * the successful handover.
     */
    public void onHandoverComplete() {
        Log.i(this, "onHandoverComplete; callId=%s", getId());
        if (mConnectionService != null) {
            mConnectionService.handoverComplete(this);
        }
        for (Listener l : mListeners) {
            l.onHandoverComplete(this);
        }
    }

    public void onHandoverFailed(int handoverError) {
        Log.i(this, "onHandoverFailed; callId=%s, handoverError=%d", getId(), handoverError);
        for (Listener l : mListeners) {
            l.onHandoverFailed(this, handoverError);
        }
    }

    public void setOriginalConnectionId(String originalConnectionId) {
        mOriginalConnectionId = originalConnectionId;
    }

    /**
     * For calls added via a ConnectionManager using the
     * {@link android.telecom.ConnectionService#addExistingConnection(PhoneAccountHandle,
     * Connection)}, or {@link android.telecom.ConnectionService#addConference(Conference)} APIS,
     * indicates the ID of this call as it was referred to by the {@code ConnectionService} which
     * originally created it.
     *
     * See {@link Connection#EXTRA_ORIGINAL_CONNECTION_ID}.
     * @return The original connection ID.
     */
    public String getOriginalConnectionId() {
        return mOriginalConnectionId;
    }

    public ConnectionServiceFocusManager getConnectionServiceFocusManager() {
        return mCallsManager.getConnectionServiceFocusManager();
    }

    /**
     * Determines if a {@link Call}'s capabilities bitmask indicates that video is supported either
     * remotely or locally.
     *
     * @param capabilities The {@link Connection} capabilities for the call.
     * @return {@code true} if video is supported, {@code false} otherwise.
     */
    private boolean doesCallSupportVideo(int capabilities) {
        return (capabilities & Connection.CAPABILITY_SUPPORTS_VT_LOCAL_BIDIRECTIONAL) != 0 ||
                (capabilities & Connection.CAPABILITY_SUPPORTS_VT_REMOTE_BIDIRECTIONAL) != 0;
    }

    /**
     * Remove any video capabilities set on a {@link Connection} capabilities bitmask.
     *
     * @param capabilities The capabilities.
     * @return The bitmask with video capabilities removed.
     */
    private int removeVideoCapabilities(int capabilities) {
        return capabilities & ~(Connection.CAPABILITY_SUPPORTS_VT_LOCAL_BIDIRECTIONAL |
                Connection.CAPABILITY_SUPPORTS_VT_REMOTE_BIDIRECTIONAL);
    }

    /**
     * Initiates a handover of this {@link Call} to another {@link PhoneAccount}.
     * @param handoverToHandle The {@link PhoneAccountHandle} to handover to.
     * @param videoState The video state of the call when handed over.
     * @param extras Optional extras {@link Bundle} provided by the initiating
     *      {@link android.telecom.InCallService}.
     */
    private void requestHandover(PhoneAccountHandle handoverToHandle, int videoState,
                                 Bundle extras, boolean isLegacy) {
        for (Listener l : mListeners) {
            l.onHandoverRequested(this, handoverToHandle, videoState, extras, isLegacy);
        }
    }

    private TelephonyManager getTelephonyManager() {
        return mContext.getSystemService(TelephonyManager.class);
    }

    /**
     * Sets whether this {@link Call} is a conference or not.
     * @param isConference
     */
    public void setConferenceState(boolean isConference) {
        mIsConference = isConference;
        Log.addEvent(this, LogUtils.Events.CONF_STATE_CHANGED, "isConference=" + isConference);
        // Ultimately CallsManager needs to know so it can update the "add call" state and inform
        // the UI to update itself.
        for (Listener l : mListeners) {
            l.onConferenceStateChanged(this, isConference);
        }
    }

    /**
     * Change the call direction. This is useful if it was not previously defined (for example in
     * single caller emulation mode).
     * @param callDirection The new direction of this call.
     */
    // Make sure the callDirection has been mapped to the Call definition correctly!
    public void setCallDirection(int callDirection) {
        if (mCallDirection != callDirection) {
            Log.addEvent(this, LogUtils.Events.CALL_DIRECTION_CHANGED, "callDirection="
                    + callDirection);
            mCallDirection = callDirection;
            for (Listener l : mListeners) {
                // Update InCallService directly, do not notify CallsManager.
                l.onCallDirectionChanged(this);
            }
        }
    }

    /**
     * Sets the video history based on the state and state transitions of the call. Always add the
     * current video state to the video state history during a call transition except for the
     * transitions DIALING->ACTIVE and RINGING->ANSWERED. In these cases, clear the history. If a
     * call starts dialing/ringing as a VT call and gets downgraded to audio, we need to record
     * the history as an audio call.
     */
    private void updateVideoHistoryViaState(int oldState, int newState) {
        if ((oldState == CallState.DIALING && newState == CallState.ACTIVE)
                || (oldState == CallState.RINGING && newState == CallState.ANSWERED)) {
            mVideoStateHistory = mVideoState;
        }

        mVideoStateHistory |= mVideoState;
    }

    /**
     * Returns whether or not high definition audio was used.
     *
     * @return true if high definition audio was used during this call.
     */
    boolean wasHighDefAudio() {
        return mWasHighDefAudio;
    }

    /**
     * Returns whether or not Wifi call was used.
     *
     * @return true if wifi call was used during this call.
     */
    boolean wasWifi() {
        return mWasWifi;
    }

    public void setIsUsingCallFiltering(boolean isUsingCallFiltering) {
        mIsUsingCallFiltering = isUsingCallFiltering;
    }

    /**
     * Returns whether or not Volte call was used.
     *
     * @return true if Volte call was used during this call.
     */
    public boolean wasVolte() {
        return mWasVolte;
    }

    /**
     * In some cases, we need to know if this call has ever gone active (for example, the case
     * when the call was put into the {@link CallState#AUDIO_PROCESSING} state after being active)
     * for call logging purposes.
     *
     * @return {@code true} if this call has gone active before (even if it isn't now), false if it
     * has never gone active.
     */
    public boolean hasGoneActiveBefore() {
        return mHasGoneActiveBefore;
    }

    /**
     * When upgrading a call to video via
     * {@link VideoProviderProxy#onSendSessionModifyRequest(VideoProfile, VideoProfile)}, if the
     * upgrade is from audio to video, potentially auto-engage the speakerphone.
     * @param newVideoState The proposed new video state for the call.
     */
    public void maybeEnableSpeakerForVideoUpgrade(@VideoProfile.VideoState int newVideoState) {
        if (mCallsManager.isSpeakerphoneAutoEnabledForVideoCalls(newVideoState)) {
            Log.i(this, "maybeEnableSpeakerForVideoCall; callId=%s, auto-enable speaker for call"
                            + " upgraded to video.");
            mCallsManager.setAudioRoute(CallAudioState.ROUTE_SPEAKER, null);
        }
    }

    /**
     * Remaps the call direction as indicated by an {@link android.telecom.Call.Details} direction
     * constant to the constants (e.g. {@link #CALL_DIRECTION_INCOMING}) used in this call class.
     * @param direction The android.telecom.Call direction.
     * @return The direction using the constants in this class.
     */
    public static int getRemappedCallDirection(
            @android.telecom.Call.Details.CallDirection int direction) {
        switch(direction) {
            case android.telecom.Call.Details.DIRECTION_INCOMING:
                return CALL_DIRECTION_INCOMING;
            case android.telecom.Call.Details.DIRECTION_OUTGOING:
                return CALL_DIRECTION_OUTGOING;
            case android.telecom.Call.Details.DIRECTION_UNKNOWN:
                return CALL_DIRECTION_UNDEFINED;
        }
        return CALL_DIRECTION_UNDEFINED;
    }

    /**
     * Set the package name of the {@link android.telecom.CallScreeningService} which should be sent
     * the {@link android.telecom.TelecomManager#ACTION_POST_CALL} upon disconnection of a call.
     * @param packageName post call screen service package name.
     */
    public void setPostCallPackageName(String packageName) {
        mPostCallPackageName = packageName;
    }

    /**
     * Return the package name of the {@link android.telecom.CallScreeningService} which should be
     * sent the {@link android.telecom.TelecomManager#ACTION_POST_CALL} upon disconnection of a
     * call.
     * @return post call screen service package name.
     */
    public String getPostCallPackageName() {
        return mPostCallPackageName;
    }
}<|MERGE_RESOLUTION|>--- conflicted
+++ resolved
@@ -855,11 +855,7 @@
         PhoneAccountHandle delegatePhoneAccountHandle = getDelegatePhoneAccountHandle();
         boolean isTargetSameAsRemote = targetPhoneAccountHandle != null
                 && targetPhoneAccountHandle.equals(remotePhoneAccountHandle);
-<<<<<<< HEAD
-        if (delegatePhoneAccountHandle.equals(targetPhoneAccountHandle)) {
-=======
         if (Objects.equals(delegatePhoneAccountHandle, targetPhoneAccountHandle)) {
->>>>>>> 1fbf0eb1
             s.append(">>>");
         }
         s.append("Target");

--- conflicted
+++ resolved
@@ -159,13 +159,8 @@
      * - CALL_PRIVILEGED (intent launched by system apps e.g. system Dialer, voice Dialer)
      * - CALL_EMERGENCY (intent launched by lock screen emergency dialer)
      *
-<<<<<<< HEAD
-     * @return {@link UserCallIntentProcessor#OUTGOING_CALL_SUCCEEDED} if the call succeeded, and an
-     *         appropriate {@link DisconnectCause} if the call did not, describing why it failed.
-=======
      * @return {@link DisconnectCause#NOT_DISCONNECTED} if the call succeeded, and an appropriate
      *         {@link DisconnectCause} if the call did not, describing why it failed.
->>>>>>> a247fedc
      */
     int processIntent() {
         Log.v(this, "Processing call intent in OutgoingCallIntentBroadcaster.");
